import os
import shutil
import sys

from setuptools import setup, find_packages, Command
from os import path

NAME = 'pywmi'
DESCRIPTION = 'Essential tools and interfaces for WMI solving.'
URL = 'http://github.com/samuelkolb/pywmi'
EMAIL = 'samuel.kolb@me.com'
AUTHOR = 'Samuel Kolb'
REQUIRES_PYTHON = '>=3.5.0'
VERSION = "0.7.1"

# What packages are required for this module to be executed?
REQUIRED = [
<<<<<<< HEAD
    'pysmt', 'numpy', 'future', 'matplotlib', 'pillow', 'polytope', 'tabulate', 'graphviz', 'sympy',
    'scipy>=1.2', 'autodora>=0.3.3', 'deprecated', 'networkx'
=======
    'pysmt', 'numpy', 'future', 'typing', 'matplotlib', 'pillow', 'polytope', 'tabulate', 'graphviz', 'sympy',
    'scipy>=1.2', 'autodora>=0.3.3', 'deprecated', 'networkx', 'antlr4-python3-runtime'
>>>>>>> bdc41f4e
]

# What packages are optional?
EXTRAS = {
        'sdd': ["pysdd"]
}

# Distribute: python setup.py upload

here = os.path.abspath(os.path.dirname(__file__))

with open(path.join(here, "README.md")) as ref:
    long_description = ref.read()


class UploadCommand(Command):
    """Support setup.py upload."""

    description = 'Build and publish the package.'
    user_options = []

    @staticmethod
    def status(s):
        """Prints things in bold."""
        print('\033[1m{0}\033[0m'.format(s))

    def initialize_options(self):
        pass

    def finalize_options(self):
        pass

    def run(self):
        try:
            self.status('Removing previous builds…')
            shutil.rmtree(os.path.join(here, 'dist'))
        except OSError:
            pass

        self.status('Building Source and Wheel (universal) distribution…')
        os.system('{0} setup.py sdist bdist_wheel --universal'.format(sys.executable))

        self.status('Uploading the package to PyPI via Twine…')
        os.system('twine upload dist/*')

        # self.status('Pushing git tags…')
        # os.system('git tag v{0}'.format(about['__version__']))
        # os.system('git push --tags')

        sys.exit()


setup(
    name=NAME,
    version=VERSION,
    description=DESCRIPTION,
    long_description=long_description,
    long_description_content_type="text/markdown",
    url=URL,
    author=AUTHOR,
    author_email=EMAIL,
    license='MIT',
    classifiers=[
        'License :: OSI Approved :: MIT License',
        'Programming Language :: Python',
        'Programming Language :: Python :: 3',
    ],
    python_requires=REQUIRES_PYTHON,
    packages=find_packages(exclude=('tests',)),
    zip_safe=False,
    install_requires=REQUIRED,
    extras_require=EXTRAS,
    setup_requires=['pytest-runner'],
    tests_require=["pytest"],
    entry_points={
        "console_scripts": [
            "pywmi-install = pywmi.install:main",
            "pywmi-cli = pywmi.__main__:parse"
        ]
    },
    cmdclass={
        'upload': UploadCommand,
    },
)<|MERGE_RESOLUTION|>--- conflicted
+++ resolved
@@ -15,13 +15,8 @@
 
 # What packages are required for this module to be executed?
 REQUIRED = [
-<<<<<<< HEAD
-    'pysmt', 'numpy', 'future', 'matplotlib', 'pillow', 'polytope', 'tabulate', 'graphviz', 'sympy',
-    'scipy>=1.2', 'autodora>=0.3.3', 'deprecated', 'networkx'
-=======
     'pysmt', 'numpy', 'future', 'typing', 'matplotlib', 'pillow', 'polytope', 'tabulate', 'graphviz', 'sympy',
     'scipy>=1.2', 'autodora>=0.3.3', 'deprecated', 'networkx', 'antlr4-python3-runtime'
->>>>>>> bdc41f4e
 ]
 
 # What packages are optional?
