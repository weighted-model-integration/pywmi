from setuptools import setup, find_packages
from os import path

# Distribute: python setup.py sdist upload
# python setup.py sdist bdist_wheel
# twine upload dist/*

setup_dir = path.abspath(path.dirname(__file__))
with open(path.join(setup_dir, "README.md")) as ref:
    long_description = ref.read()

setup(
    name='pywmi',
    version='0.3.24',
    description='Essential tools and interfaces for WMI',
    long_description=long_description,
    long_description_content_type="text/markdown",
    url='http://github.com/samuelkolb/pywmi',
    author='Samuel Kolb',
    author_email='samuel.kolb@me.com',
    license='MIT',
    packages=find_packages(),
    zip_safe=False,
<<<<<<< HEAD
    install_requires=['pysmt<0.8', 'numpy', 'future', 'typing', 'matplotlib', 'pillow', 'polytope', 'tabulate', 'problog',
                      'graphviz', 'sympy', 'scipy', 'autodora>=0.3.3', 'deprecated'],
=======
    install_requires=['pysmt<0.8', 'numpy', 'future', 'typing', 'matplotlib', 'pillow', 'polytope', 'tabulate',
                      'graphviz', 'sympy', 'scipy', 'autodora', 'deprecated'],
>>>>>>> 1df9a22f
    extras_require={
        'sdd': ["pysdd"]
    },
    setup_requires=['pytest-runner'],
    tests_require=["pytest"],
    entry_points={
        "console_scripts": [
            "pywmi-install = pywmi.install:main",
            "pywmi-cli = pywmi.__main__:parse"
        ]
    }
)<|MERGE_RESOLUTION|>--- conflicted
+++ resolved
@@ -21,13 +21,8 @@
     license='MIT',
     packages=find_packages(),
     zip_safe=False,
-<<<<<<< HEAD
     install_requires=['pysmt<0.8', 'numpy', 'future', 'typing', 'matplotlib', 'pillow', 'polytope', 'tabulate', 'problog',
                       'graphviz', 'sympy', 'scipy', 'autodora>=0.3.3', 'deprecated'],
-=======
-    install_requires=['pysmt<0.8', 'numpy', 'future', 'typing', 'matplotlib', 'pillow', 'polytope', 'tabulate',
-                      'graphviz', 'sympy', 'scipy', 'autodora', 'deprecated'],
->>>>>>> 1df9a22f
     extras_require={
         'sdd': ["pysdd"]
     },
