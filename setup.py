import os
import shutil
import sys

from setuptools import setup, find_packages, Command
from os import path

NAME = 'pywmi'
DESCRIPTION = 'Essential tools and interfaces for WMI solving.'
URL = 'http://github.com/samuelkolb/pywmi'
EMAIL = 'samuel.kolb@me.com'
AUTHOR = 'Samuel Kolb'
REQUIRES_PYTHON = '>=3.5.0'
<<<<<<< HEAD
VERSION = "0.7.0"
=======
VERSION = "0.6.12"
>>>>>>> 071fbeed

# What packages are required for this module to be executed?
REQUIRED = [
    'pysmt', 'numpy', 'future', 'matplotlib', 'pillow', 'polytope', 'tabulate', 'graphviz', 'sympy',
    'scipy>=1.2', 'autodora>=0.3.3', 'deprecated', 'networkx'
]

# What packages are optional?
EXTRAS = {
        'sdd': ["pysdd"]
}

# Distribute: python setup.py upload

here = os.path.abspath(os.path.dirname(__file__))

with open(path.join(here, "README.md")) as ref:
    long_description = ref.read()


class UploadCommand(Command):
    """Support setup.py upload."""

    description = 'Build and publish the package.'
    user_options = []

    @staticmethod
    def status(s):
        """Prints things in bold."""
        print('\033[1m{0}\033[0m'.format(s))

    def initialize_options(self):
        pass

    def finalize_options(self):
        pass

    def run(self):
        try:
            self.status('Removing previous builds…')
            shutil.rmtree(os.path.join(here, 'dist'))
        except OSError:
            pass

        self.status('Building Source and Wheel (universal) distribution…')
        os.system('{0} setup.py sdist bdist_wheel --universal'.format(sys.executable))

        self.status('Uploading the package to PyPI via Twine…')
        os.system('twine upload dist/*')

        # self.status('Pushing git tags…')
        # os.system('git tag v{0}'.format(about['__version__']))
        # os.system('git push --tags')

        sys.exit()


setup(
    name=NAME,
    version=VERSION,
    description=DESCRIPTION,
    long_description=long_description,
    long_description_content_type="text/markdown",
    url=URL,
    author=AUTHOR,
    author_email=EMAIL,
    license='MIT',
    classifiers=[
        'License :: OSI Approved :: MIT License',
        'Programming Language :: Python',
        'Programming Language :: Python :: 3',
    ],
    python_requires=REQUIRES_PYTHON,
    packages=find_packages(exclude=('tests',)),
    zip_safe=False,
    install_requires=REQUIRED,
    extras_require=EXTRAS,
    setup_requires=['pytest-runner'],
    tests_require=["pytest"],
    entry_points={
        "console_scripts": [
            "pywmi-install = pywmi.install:main",
            "pywmi-cli = pywmi.__main__:parse"
        ]
    },
    cmdclass={
        'upload': UploadCommand,
    },
)<|MERGE_RESOLUTION|>--- conflicted
+++ resolved
@@ -11,11 +11,7 @@
 EMAIL = 'samuel.kolb@me.com'
 AUTHOR = 'Samuel Kolb'
 REQUIRES_PYTHON = '>=3.5.0'
-<<<<<<< HEAD
-VERSION = "0.7.0"
-=======
-VERSION = "0.6.12"
->>>>>>> 071fbeed
+VERSION = "0.7.1"
 
 # What packages are required for this module to be executed?
 REQUIRED = [
