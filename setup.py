import os
import shutil
import sys

from setuptools import setup, find_packages, Command
from os import path

NAME = 'pywmi'
DESCRIPTION = 'Essential tools and interfaces for WMI solving.'
URL = 'http://github.com/samuelkolb/pywmi'
EMAIL = 'samuel.kolb@me.com'
AUTHOR = 'Samuel Kolb'
REQUIRES_PYTHON = '>=3.5.0'
VERSION = "0.7.15"

# What packages are required for this module to be executed?
REQUIRED = [
    'pysmt', 'numpy', 'future', 'matplotlib', 'pillow', 'polytope', 'tabulate', 'graphviz', 'sympy',
<<<<<<< HEAD
    'scipy>=1.2', 'autodora>=0.3.3', 'deprecated', 'networkx', 'dataclasses', 'sortedcollections'
=======
    'scipy>=1.2', 'autodora>=0.3.3', 'deprecated', 'networkx', 'antlr4-python3-runtime'
>>>>>>> 25a90237
]

# What packages are optional?
EXTRAS = {
        'sdd': ["pysdd"]
}

# Distribute: python setup.py upload
# Requires: pip install twine wheel

here = os.path.abspath(os.path.dirname(__file__))

with open(path.join(here, "README.md")) as ref:
    long_description = ref.read()


class UploadCommand(Command):
    """Support setup.py upload."""

    description = 'Build and publish the package.'
    user_options = []

    @staticmethod
    def status(s):
        """Prints things in bold."""
        print('\033[1m{0}\033[0m'.format(s))

    def initialize_options(self):
        pass

    def finalize_options(self):
        pass

    def run(self):
        try:
            self.status('Removing previous builds…')
            shutil.rmtree(os.path.join(here, 'dist'))
        except OSError:
            pass

        self.status('Building Source and Wheel (universal) distribution…')
        os.system('{0} setup.py sdist bdist_wheel --universal'.format(sys.executable))

        self.status('Uploading the package to PyPI via Twine…')
        os.system('twine upload dist/*')

        # self.status('Pushing git tags…')
        # os.system('git tag v{0}'.format(about['__version__']))
        # os.system('git push --tags')

        sys.exit()


setup(
    name=NAME,
    version=VERSION,
    description=DESCRIPTION,
    long_description=long_description,
    long_description_content_type="text/markdown",
    url=URL,
    author=AUTHOR,
    author_email=EMAIL,
    license='MIT',
    classifiers=[
        'License :: OSI Approved :: MIT License',
        'Programming Language :: Python',
        'Programming Language :: Python :: 3',
    ],
    python_requires=REQUIRES_PYTHON,
    packages=find_packages(exclude=('tests',)),
    zip_safe=False,
    install_requires=REQUIRED,
    extras_require=EXTRAS,
    setup_requires=['pytest-runner'],
    tests_require=["pytest"],
    entry_points={
        "console_scripts": [
            "pywmi-install = pywmi.install:main",
            "pywmi-cli = pywmi.__main__:parse"
        ]
    },
    cmdclass={
        'upload': UploadCommand,
    },
)<|MERGE_RESOLUTION|>--- conflicted
+++ resolved
@@ -16,11 +16,7 @@
 # What packages are required for this module to be executed?
 REQUIRED = [
     'pysmt', 'numpy', 'future', 'matplotlib', 'pillow', 'polytope', 'tabulate', 'graphviz', 'sympy',
-<<<<<<< HEAD
-    'scipy>=1.2', 'autodora>=0.3.3', 'deprecated', 'networkx', 'dataclasses', 'sortedcollections'
-=======
-    'scipy>=1.2', 'autodora>=0.3.3', 'deprecated', 'networkx', 'antlr4-python3-runtime'
->>>>>>> 25a90237
+    'scipy>=1.2', 'autodora>=0.3.3', 'deprecated', 'networkx', 'antlr4-python3-runtime', 'dataclasses', 'sortedcollections'
 ]
 
 # What packages are optional?
