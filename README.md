# pywmi [![Build Status](https://travis-ci.org/samuelkolb/pywmi.svg?branch=master)](https://travis-ci.org/samuelkolb/pywmi)
## Installation

    pip install pywmi

pywmi offers various services and engines that require additional installation steps.

### SMT solvers
pywmi relies upon pysmt to interface with SMT solvers. If you want to benefit from functionality relying on SMT solvers
please install an SMT solver through the pysmt-install tool that comes as part of your pywmi installation.

    pysmt-install --msat  # example to install mathsat, more solvers are available
    
Make sure that when you use pywmi, the SMT solvers are on your path. The pysmt-install tool can show you the necessary
commands.

    pysmt-install --env

### XADD engine
The XADD engine performs WMI using XADDs as described in [Kolb et al., 2018](https://www.ijcai.org/proceedings/2018/698).
To use this engine you need [Java](https://www.oracle.com/technetwork/java/javase/downloads/index.html), [Gurobi](https://www.gurobi.com) and the xadd library JAR file.
The pywmi-install tool that comes with your pywmi installation can automatically download and install the JAR file,
however, you need to install Java and Gurobi manually. Once you did that, just call:

    pywmi-install xadd
    pywmi-install xadd --force  # To download a new version


<<<<<<< HEAD
### Native XSDD engine
The native XSDD engine (and the PiecewiseXSDD class for representing piecewise functions) are implemented using the
[PySDD](https://github.com/wannesm/PySDD) library. The PySDD package can be installed as follows:

    pip install git+https://github.com/wannesm/PySDD.git#egg=PySDD

### External XSDD engine
WMI using XSDD inference is also supported by pywmi. To use the XSDD engine you need to install
[HAL-ProbLog](https://bitbucket.org/pedrozudo/hal_problog) by following the instructions provided in the README file.

**Summary**
1. Install the [dmd compiler v2.078.3](http://downloads.dlang.org/releases/2.x/2.078.3/)
2. `git clone https://github.com/ariovistus/pyd.git`
3. `cd pyd`
4. `python setup.py install`
5. `cd ../`
6. `git clone --recursive https://github.com/ML-KULeuven/psipy.git`
7. `cd psypi`
8. `python psipy/build_psi.py`
9. `python setup.py install`
10. Add the psi library to your path (command printed during the previous step)
11. `cd ../`
12. `git clone https://bitbucket.org/pedrozudo/hal_problog.git`
13. `cd hal_problog`
14. `python setup.py install`

Take care that your code does not run in the same directory as the one you cloned the libraries, as they will pollute
your namespace.
=======
### Predicate abstraction engine
The predicate abstraction engine (short PA engine) uses MathSAT and Latte to solve WMI using predicate abstraction, as 
described in [Morettin et al., 2017](https://www.ijcai.org/proceedings/2017/0100.pdf).
In order to use the PA engine, you need to install the MathSAT SMT solver (see instructions above),
Latte (see instructions below) and the [wmipa library](https://github.com/unitn-sml/wmi-pa). You can use the
`pysmt-install` utility to download the library.

    pywmi-install pa
    pywmi-install pa --force  # To download a new version

**Manual installation**

You can also download or clone the library manually and add it to your `PYTHONPATH`
1. Download / clone the [wmipa library](https://github.com/unitn-sml/wmi-pa)
2. Add the directory containing the library to your `PYTHONPATH`
>>>>>>> be5fa023

### Latte
The Latte integration backend as well as the predicate abstraction solver require
[Latte](https://www.math.ucdavis.edu/~latte/software.php) to be installed. You can find the latest releases on their
[GitHub releases page](https://github.com/latte-int/latte/releases). You'll probably want the bundle: latte-integrale.

**Summary**
1. `wget "https://github.com/latte-int/latte/releases/download/version_1_7_5/latte-integrale-1.7.5.tar.gz"`
2. `tar -xvzf latte-integrale-1.7.5.tar.gz`
3. `cd latte-integrale-1.7.5`
4. `./configure`
5. `make`


## Usage
### Calling pywmi

**Setup density and query**

    import pysmt.shortcuts as smt
    
    # Create a "domain" with boolean variables a and b and real variables x, y (both between 0 and 1)
    domain = Domain.make(["a", "b"], ["x", "y"], [(0, 1), (0, 1)])
    
    a, b = domain.get_bool_symbols()  # Get PySMT symbols for the boolean variables
    x, y = domain.get_real_symbols()  # Get PySMT variables for the continuous variables
    
    # Create support
    support = (a | b) & (~a | ~b) & (x <= y) & domain.get_bounds()
    
    # Create weight function (PySMT requires constants to be wrapped, e.g., smt.Real(0.2))
    weight_function = smt.Ite(a, smt.Real(0.2), smt.Real(0.8)) * (smt.Ite(x <= 0.5, smt.Real(0.2), 0.2 + y) + smt.Real(0.1))
    
    # Create query
    query = x <= y / 2
    
**Use engine to perform inference**

    # Create rejection-sampling based engine (no setup required)
    rejection_engine = RejectionEngine(domain, support, weight_function, sample_count=100000)
    
    print("Volume (Rejection):           ", rejection_engine.compute_volume())  # Compute the weighted model integral
    print("Query probability (Rejection):", rejection_engine.compute_probability(query))  # Compute query probability
    
 **Use XADD engine (make sure you have installed the prerequisites)**
 
    # Create XADD engine (mode resolve refers to the integration algorithm described in
    # Kolb et al. Efficient symbolic integration for probabilistic inference. IJCAI 2018)
    # !! Requires XADD solver to be setup (see above) !!
    xadd_engine = XaddEngine(domain, support, weight_function, mode="resolve")
    
    print("Volume (XADD):                ", xadd_engine.compute_volume())  # Compute the weighted model integral
    print("Query probability (XADD):     ", xadd_engine.compute_probability(query))  # Compute query probability

**Handle densities and write to files**

    # Wrap support and weight function (and optionally queries) in a density object
    density = Density(domain, support, weight_function, [query])
    
    # Density object can be saved to and loaded from files
    filename = "my_density.json"
    density.to_file(filename)  # Save to file
    density = Density.from_file(filename)  # Load from file

**Work from command line**

    # Compare engines from command line
    python -m pywmi my_density.json compare rej:n100000 xadd:mresolve  # Compute the weighted model integral
    python -m pywmi my_density.json compare rej:n100000 xadd:mresolve -q 0  # Compute query probability (query at index 0)
    
    # Compute volumes and probabilities from command line
    # You can provide multiple engines and the result of the first engine not to fail will be returned
    python -m pywmi my_density.json volume rej:n100000  # Compute weighted model integral
    python -m pywmi my_density.json prob rej:n100000  # Compute all query probabilities
    
    # Plot 2-D support
    python -m pywmi my_density.json plot -o my_density.png
    
Find the complete running example in [pywmi/tests/running_example.py](pywmi/tests/running_example.py)<|MERGE_RESOLUTION|>--- conflicted
+++ resolved
@@ -26,7 +26,22 @@
     pywmi-install xadd --force  # To download a new version
 
 
-<<<<<<< HEAD
+### Predicate abstraction engine
+The predicate abstraction engine (short PA engine) uses MathSAT and Latte to solve WMI using predicate abstraction, as 
+described in [Morettin et al., 2017](https://www.ijcai.org/proceedings/2017/0100.pdf).
+In order to use the PA engine, you need to install the MathSAT SMT solver (see instructions above),
+Latte (see instructions below) and the [wmipa library](https://github.com/unitn-sml/wmi-pa). You can use the
+`pysmt-install` utility to download the library.
+
+    pywmi-install pa
+    pywmi-install pa --force  # To download a new version
+
+**Manual installation**
+
+You can also download or clone the library manually and add it to your `PYTHONPATH`
+1. Download / clone the [wmipa library](https://github.com/unitn-sml/wmi-pa)
+2. Add the directory containing the library to your `PYTHONPATH`
+
 ### Native XSDD engine
 The native XSDD engine (and the PiecewiseXSDD class for representing piecewise functions) are implemented using the
 [PySDD](https://github.com/wannesm/PySDD) library. The PySDD package can be installed as follows:
@@ -55,23 +70,6 @@
 
 Take care that your code does not run in the same directory as the one you cloned the libraries, as they will pollute
 your namespace.
-=======
-### Predicate abstraction engine
-The predicate abstraction engine (short PA engine) uses MathSAT and Latte to solve WMI using predicate abstraction, as 
-described in [Morettin et al., 2017](https://www.ijcai.org/proceedings/2017/0100.pdf).
-In order to use the PA engine, you need to install the MathSAT SMT solver (see instructions above),
-Latte (see instructions below) and the [wmipa library](https://github.com/unitn-sml/wmi-pa). You can use the
-`pysmt-install` utility to download the library.
-
-    pywmi-install pa
-    pywmi-install pa --force  # To download a new version
-
-**Manual installation**
-
-You can also download or clone the library manually and add it to your `PYTHONPATH`
-1. Download / clone the [wmipa library](https://github.com/unitn-sml/wmi-pa)
-2. Add the directory containing the library to your `PYTHONPATH`
->>>>>>> be5fa023
 
 ### Latte
 The Latte integration backend as well as the predicate abstraction solver require
