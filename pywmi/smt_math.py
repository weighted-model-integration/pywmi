import math
from fractions import Fraction
from typing import Dict, Tuple, Union

from pysmt.exceptions import InternalSolverError
from pysmt.shortcuts import Plus, Symbol, Real, Times, Solver, Ite
from pysmt.typing import REAL, BOOL

from pywmi.engines.algebraic_backend import AlgebraBackend
from pywmi import SmtWalker
from functools import reduce, partial

CONST_KEY = ()


class Polynomial(object):
    def __init__(self, poly_dict):
        self.poly_dict = {k: float(v) for k, v in poly_dict.items()}  # type: Dict[Tuple[str], float]
        self._hash_value = None

    @property
    def variables(self):
        result = set()
        for name in self.poly_dict:
            if name != CONST_KEY:
                for v in name:
                    result.add(v)
        return result

    def to_smt(self):
        keys = {key: Times(Symbol(n, REAL) for n in key) if key != CONST_KEY else Real(1.0)
                for key in self.poly_dict.keys()}
        return Plus(
            keys[key] * Real(value) if value != 1 else keys[key]
            for key, value in self.poly_dict.items()
        )

    def to_expression(self, algebra: AlgebraBackend):
        result = algebra.zero()
        for variables, factor in self.poly_dict.items():
            term = algebra.one()
            for var in variables:
                if var != CONST_KEY:
                    term = algebra.times(term, algebra.symbol(var))
            result = algebra.plus(result, algebra.times(term, algebra.real(factor)))
        return result

    def __add__(self, other: Union[object, int, float]):
        if isinstance(other, (float, int)):
            other = Polynomial({CONST_KEY: other})

        if not isinstance(other, Polynomial):
            raise NotImplementedError("Can only add polynomials not {other}".format(other=other))

        return Polynomial(Polynomial.dict_plus(self.poly_dict, other.poly_dict))

    def __radd__(self, other):
        if isinstance(other, (float, int)):
            return self.__add__(other)
        raise NotImplementedError()

    def __mul__(self, other: Union[object, int, float]):
        if isinstance(other, (float, int)):
            other = Polynomial({CONST_KEY: other})

        if not isinstance(other, Polynomial):
            raise NotImplementedError("Can only multiply polynomials not {other}".format(other=other))

        return Polynomial(Polynomial.dict_times(self.poly_dict, other.poly_dict))

    def __rmul__(self, other):
        if isinstance(other, (float, int)):
            return self.__mul__(other)
        raise NotImplementedError()

    @staticmethod
    def dict_plus(dict1, dict2):
        result = dict(dict1)
        for key, value in dict2.items():
            if key in result:
                result[key] += value
            else:
                result[key] = value
        return result

    @staticmethod
    def dict_times(dict1, dict2, force_linear=False):
        result = dict()
        for key1, value1 in dict1.items():
            for key2, value2 in dict2.items():
                if key1 != CONST_KEY and key2 != CONST_KEY and force_linear:
                    raise ValueError("Non-linear constraints not supported")
                key = tuple(sorted(key1 + key2))
                result[key] = result.get(key, 0) + value1 * value2
        return result

    @staticmethod
    def from_smt(formula):
        poly_dict = MathDictConverter(force_linear=False).walk_smt(formula)
        poly_dict = {k: v for k, v in poly_dict.items() if v != 0}
        return Polynomial(poly_dict)

    @staticmethod
    def from_constant(constant):
        return Polynomial({CONST_KEY: constant})

    def __hash__(self):
        if not self._hash_value:
            self._hash_value = hash(frozenset(self.poly_dict.items()))
        return self._hash_value

    def __eq__(self, other):
        return isinstance(other, Polynomial) and self.poly_dict == other.poly_dict

    def __str__(self):
        return " + ".join("*".join(key + (str(value),)) for key, value in self.poly_dict.items())

    def __repr__(self):
        return self.__str__()


class PolynomialAlgebra(AlgebraBackend):
    def symbol(self, name):
        return Polynomial({(name,): 1})

    def real(self, float_constant):
        return Polynomial.from_constant(float_constant)

    def to_float(self, real_value):
        raise NotImplementedError()


class LinearInequality(object):
    def __init__(self, inequality_dict):
        self.inequality_dict = {k: v for k, v in inequality_dict.items() if v != 0}

    @property
    def variables(self):
        return {v for key in self.inequality_dict for v in key}

    def coefficient(self, *args):
        return self.inequality_dict.get(tuple(args), 0)

    def a(self, *args):
        return self.coefficient(*args)

    def b(self):
        return -self.coefficient()

    @staticmethod
    def from_smt(formula):
        return LinearInequality(MathDictConverter(force_linear=True).walk_smt(formula))

    def to_smt(self):
        return Plus(Times(Symbol(n, REAL) for n in name) * Real(factor)
                    if factor != 1 else Times(Symbol(n, REAL) for n in name)
                    for name, factor in self.inequality_dict.items() if name != CONST_KEY) \
               <= Real(-self.inequality_dict.get(CONST_KEY, 0))

    def to_expression(self, algebra: AlgebraBackend):
        result = algebra.zero()
        for variables, factor in self.inequality_dict.items():
            if variables != CONST_KEY:
                term = algebra.one()
                for var in variables:
                    term = algebra.times(term, algebra.symbol(var))
                result = algebra.plus(result, algebra.times(term, algebra.real(factor)))
        return algebra.less_than_equal(result, algebra.real(self.b()))

    @staticmethod
    def lcm(num1, num2):
        return int(num1 * num2 / math.gcd(num1, num2))

    def scale_to_integer(self):
        fractions = {k: Fraction(v).limit_denominator() for k, v in self.inequality_dict.items()}
        denominators = [int(fraction.denominator) for fraction in fractions.values()]
        lcm = reduce(LinearInequality.lcm, denominators)
        fractions = {k: v * lcm for k, v in fractions.items()}  # type: Dict[Tuple, Fraction]
        numerators = [abs(int(fraction.numerator)) for fraction in fractions.values()]
        gcd = reduce(lambda num1, num2: int(math.gcd(num1, num2)), numerators)
        fractions = {k: int(v / gcd) for k, v in fractions.items()}  # type: Dict[Tuple, int]
        return LinearInequality(fractions)

<<<<<<< HEAD
    def __str__(self):
        terms = ["{}".format(("" if factor == 1 else str(factor)) + "".join(key))
                 for key, factor in self.inequality_dict.items() if key != CONST_KEY]
        return "{} <= {}".format(" + ".join(terms), -self.inequality_dict.get(CONST_KEY, 0))
=======
    def normalize(self):
        if self.inequality_dict.get(CONST_KEY, 0) != 0:
            factor = self.inequality_dict.get(CONST_KEY, 0)
        elif len(self.inequality_dict):
            key = sorted(self.inequality_dict.keys())[0]
            factor = self.inequality_dict[key]
        else:
            return self

        return LinearInequality({k: v / abs(factor) for k, v in self.inequality_dict.items()})
>>>>>>> 7096aae1


class MathDictConverter(SmtWalker):
    def __init__(self, force_linear=True):
        self.force_linear = force_linear

    def walk_and(self, args):
        raise ValueError("AND not supported")

    def walk_or(self, args):
        raise ValueError("OR not supported")

    def walk_plus(self, args):
        return reduce(Polynomial.dict_plus, self.walk_smt_multiple(args))

    def walk_minus(self, left, right):
        left_dict, right_dict = self.walk_smt(left), self.walk_smt(right)
        right_dict = {name: -value for name, value in right_dict.items()}
        return Polynomial.dict_plus(left_dict, right_dict)

    def walk_times(self, args):
        # noinspection PyTypeChecker
        return reduce(partial(Polynomial.dict_times, force_linear=self.force_linear), self.walk_smt_multiple(args))

    def walk_not(self, argument):
        term_dict = self.walk_smt(argument)
        return {k: -v for k, v in term_dict.items()}

    def walk_ite(self, if_arg, then_arg, else_arg):
        raise ValueError("ITE not supported")

    def walk_pow(self, base, exponent):
        exponent = float(exponent.constant_value())
        if int(exponent) != exponent:
            raise ValueError("Fractional powers ({exponent}) are not supported".format(exponent=exponent))
        exponent = int(exponent)
        if exponent != 1 and self.force_linear:
            raise ValueError("Non-linear constraints are not supported ({base}**{exponent})"
                             .format(base=base, exponent=exponent))
        base = self.walk_smt(base)
        result = base
        for _ in range(exponent - 1):
            result = Polynomial.dict_times(result, base, self.force_linear)
        return result

    def walk_lte(self, left, right):
        result = self.walk_minus(left, right)
        factor = None
        for key in sorted(result.keys()):
            if result[key] != 0:
                factor = abs(result[key])
                break
        if factor is None:
            return {CONST_KEY: 0}
        else:
            return {k: v / factor for k, v in result.items()}

    def walk_lt(self, left, right):
        return self.walk_lte(left, right)

    def walk_equals(self, left, right):
        raise ValueError("EQ not supported")

    def walk_symbol(self, name, v_type):
        if v_type == REAL:
            return {(name,): 1}
        else:
            raise ValueError("Symbol of type {v_type} not supported".format(v_type=v_type))

    def walk_constant(self, value, v_type):
        if v_type == REAL:
            return {CONST_KEY: float(value)}
        else:
            raise ValueError("Constant of type {v_type} not supported".format(v_type=v_type))


def get_inequality_dict(formula) -> Dict:
    return MathDictConverter(force_linear=True).walk_smt(formula)


def get_inequality_smt(formula):
    formula_dict = get_inequality_dict(formula)
    return Plus(Times(Symbol(n, REAL) for n in name) * Real(factor)
                if factor != 1 else Times(Symbol(n, REAL) for n in name)
                for name, factor in formula_dict.items() if name != CONST_KEY) \
           <= Real(-formula_dict.get(CONST_KEY, 0))


class BoundsWalker(SmtWalker):
    def __init__(self, allow_or=False):
        self.allow_or = allow_or

    def collect(self, args):
        lists = self.walk_smt_multiple(args)
        result = lists[0]
        for l in lists[1:]:
            result |= l
        return result

    def walk_and(self, args):
        return self.collect(args)

    def walk_or(self, args):
        if self.allow_or:
            return self.collect(args)
        raise ValueError("Invalid OR node")

    def walk_plus(self, args):
        if not self.allow_or:
            raise ValueError("Invalid PLUS node")
        return set()

    def walk_minus(self, left, right):
        if not self.allow_or:
            raise ValueError("Invalid MINUS node")
        return set()

    def walk_times(self, args):
        if not self.allow_or:
            raise ValueError("Invalid TIMES node")
        return set()

    def walk_not(self, argument):
        inequalities = self.walk_smt(argument)
        return {~i for i in inequalities}

    def walk_ite(self, if_arg, then_arg, else_arg):
        raise ValueError("Invalid ITE node")

    def walk_pow(self, base, exponent):
        raise ValueError("Invalid POW node")

    def walk_lte(self, left, right):
        return {get_inequality_smt(left <= right)}

    def walk_lt(self, left, right):
        return {get_inequality_smt(left < right)}

    def walk_equals(self, left, right):
        raise ValueError("Invalid EQ node")

    def walk_symbol(self, name, v_type):
        if not self.allow_or and v_type != BOOL:
            raise ValueError("Invalid Symbol node {v_type}:{name}".format(v_type=v_type, name=name))
        return set()

    def walk_constant(self, value, v_type):
        if not self.allow_or and v_type != BOOL:
            raise ValueError("Invalid Constant node {v_type}:{value}".format(v_type=v_type, value=value))
        return set()

    @staticmethod
    def get_inequalities(formula):
        inequalities = BoundsWalker().walk_smt(formula)
        return [LinearInequality.from_smt(i) for i in inequalities]


def implies(term1, term2):
    with Solver() as solver:
        solver.add_assertion(term1 & ~term2)
        solver.solve()
        try:
            solver.get_model()
            return False
        except InternalSolverError:
            return True
        except Exception as e:
            if "Z3Exception" in e.__class__.__name__:
                return True
            else:
                raise<|MERGE_RESOLUTION|>--- conflicted
+++ resolved
@@ -181,12 +181,11 @@
         fractions = {k: int(v / gcd) for k, v in fractions.items()}  # type: Dict[Tuple, int]
         return LinearInequality(fractions)
 
-<<<<<<< HEAD
     def __str__(self):
         terms = ["{}".format(("" if factor == 1 else str(factor)) + "".join(key))
                  for key, factor in self.inequality_dict.items() if key != CONST_KEY]
         return "{} <= {}".format(" + ".join(terms), -self.inequality_dict.get(CONST_KEY, 0))
-=======
+
     def normalize(self):
         if self.inequality_dict.get(CONST_KEY, 0) != 0:
             factor = self.inequality_dict.get(CONST_KEY, 0)
@@ -197,7 +196,6 @@
             return self
 
         return LinearInequality({k: v / abs(factor) for k, v in self.inequality_dict.items()})
->>>>>>> 7096aae1
 
 
 class MathDictConverter(SmtWalker):
