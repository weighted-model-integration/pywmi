--- conflicted
+++ resolved
@@ -230,13 +230,7 @@
         factor = max(abs(v) for v in self.inequality_dict.values())
         if factor == 0:
             return self
-<<<<<<< HEAD
-        return LinearInequality(
-            {k: v / factor for k, v in self.inequality_dict.items()}
-        )
-=======
         return LinearInequality({k: v / factor for k, v in self.inequality_dict.items()})
->>>>>>> 25a90237
 
     def inverted(self):
         return LinearInequality({k: -v for k, v in self.inequality_dict.items()})
