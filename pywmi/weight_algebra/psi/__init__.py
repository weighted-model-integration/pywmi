import sys
import os
import pathlib

from ...errors import InstallError

file_path = pathlib.Path(__file__).parent.absolute()

include_dirs = [
    x[0]
    for x in os.walk(os.path.join(file_path, "build"))
    if "psilibrary" in x[0] and not x[0].endswith("psipy")
]


if len(include_dirs) == 1:
    lib_dir = os.path.join(file_path, include_dirs[0])

    if lib_dir not in sys.path:
        sys.path.append(lib_dir)
<<<<<<< HEAD

    from . import psipy as psi
elif len(include_dirs) > 1:
    raise RuntimeError("You have multiple libraries installed (multiple psilibrary files in the psi/build directory)")
=======
    import psipy as psi
>>>>>>> e950b6b9
else:
    raise InstallError()<|MERGE_RESOLUTION|>--- conflicted
+++ resolved
@@ -18,13 +18,9 @@
 
     if lib_dir not in sys.path:
         sys.path.append(lib_dir)
-<<<<<<< HEAD
 
-    from . import psipy as psi
+    import psipy as psi
 elif len(include_dirs) > 1:
     raise RuntimeError("You have multiple libraries installed (multiple psilibrary files in the psi/build directory)")
-=======
-    import psipy as psi
->>>>>>> e950b6b9
 else:
     raise InstallError()