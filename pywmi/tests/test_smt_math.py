import pytest
from pysmt.exceptions import NoSolverAvailableError
from pysmt.shortcuts import Symbol, Pow, Real, Solver
from pysmt.typing import REAL

from pywmi.errors import InstallError
from pywmi import Domain
from pywmi.engines.latte_backend import LatteIntegrator
<<<<<<< HEAD
from pywmi.engines.xadd import XaddIntegrator
from pywmi.smt_math import Polynomial, LinearInequality, implies
=======
from pywmi.engines.xadd import XaddIntegrator, XaddEngine
from pywmi.smt_math import get_inequality_dict, get_inequality_smt, Polynomial, LinearInequality, implies
>>>>>>> bdc41f4e


try:
    with Solver() as solver:
        solver_available = True
except NoSolverAvailableError:
    solver_available = False

try:
    LatteIntegrator()
    latte_installed = True
except InstallError:
    latte_installed = False
    
try:
    # noinspection PyTypeChecker
    XaddEngine(None, None, None)
    xadd_installed = True
except InstallError:
    xadd_installed = False


def test_conversion():
    x, y, z = [Symbol(n, REAL) for n in "xyz"]
    formula = x * 2 + 3 * y - z + 9 < (5 * z + 2.5) * 2
    # 2x + 3y - z + 9 < 10z + 5
    # 2/4x + 3/4y - 11/4z + 1 <= 0
    should_be = {("x",): 2/4, ("y",): 3/4, ("z",): -11/4, (): 1}
    inequality = LinearInequality.from_smt(formula)
    assert inequality.inequality_dict == should_be
    inequality.to_smt()

    formula = 2*x <= 0
    should_be = {("x",): 1}
    inequality = LinearInequality.from_smt(formula)
    assert inequality.inequality_dict == should_be
    inequality.to_smt()

    formula = 2*x <= 0.0001
    should_be = {("x",): 2 * 1 / 0.0001, (): -1}
    inequality = LinearInequality.from_smt(formula)
    assert inequality.inequality_dict == should_be
    inequality.to_smt()


def test_conversion_negative_factor():
    x, y, z = [Symbol(n, REAL) for n in "xyz"]
    formula = (-x <= 0)
    should_be = {("x",): -1}
    inequality = LinearInequality.from_smt(formula)
    assert inequality.inequality_dict == should_be
    inequality.to_smt()


def test_conversion_non_linear_error():
    x, y, z = [Symbol(n, REAL) for n in "xyz"]
    formula = ((-x + 2) * y <= 0)
    try:
        LinearInequality.from_smt(formula)
        assert False
    except ValueError:
        assert True


def test_inequality_to_integer():
    x, y = [Symbol(n, REAL) for n in "xy"]
    formula = x * 5/24 + y * 13/17 <= 28/56
    inequality = LinearInequality.from_smt(formula)
    assert inequality.scale_to_integer().to_smt() == (x * 85 + y * 312 < 204)


@pytest.mark.skipif(not xadd_installed, reason="XADD engine is not installed (required to XADD integrator)")
@pytest.mark.skipif(not latte_installed, reason="Latte (integrate) is not installed")
def test_latte_backend():
    print(xadd_installed)
    x, y = [Symbol(n, REAL) for n in "xy"]
    inequalities = [LinearInequality.from_smt(f) for f in [(x >= 0), (x <= y), (y <= 1)]]
    polynomial = Polynomial.from_smt((x*2/3 + 13/15) * (y*1/8 + x))
    domain = Domain.make([], ["x", "y"], [(0, 1), (0, 1)])
    result = LatteIntegrator().integrate(domain, inequalities, polynomial)
    xadd_result = XaddIntegrator().integrate(domain, inequalities, polynomial)
    print(result, xadd_result)
    assert result == pytest.approx(xadd_result, rel=0.001)


def test_polynomial_from_smt():
    x, y, z = [Symbol(n, REAL) for n in "xyz"]
    formula = (x * 2 + y * y * 3 + 3) * (x * 0.5 + z + 5)
    should_be = {
        ("x", "x"): 1.0, ("x", "z"): 2.0,
        ("x", "y", "y"): 1.5, ("y", "y", "z"): 3.0, ("y", "y"): 15.0,
        ("x",): 11.5, ("z",): 3.0, (): 15.0
    }
    assert Polynomial.from_smt(formula).poly_dict == should_be


def test_polynomial_from_smt_pow():
    x, y, z = [Symbol(n, REAL) for n in "xyz"]
    formula = Pow(x, Real(2)) * 2
    should_be = {("x", "x"): 2.0}
    assert Polynomial.from_smt(formula).poly_dict == should_be


def test_polynomial_from_smt_constant():
    try:
        assert Polynomial.from_smt(Real(1.0)).to_smt() == Real(1.0)
    except Exception:
        assert False


def test_polynomial_hash():
    polynomial = Polynomial({("x", "x"): 2.0})
    hash(polynomial)


@pytest.mark.skipif(not solver_available, reason="No SMT solver available")
def test_implies():
    x, y, z = [Symbol(n, REAL) for n in "xyz"]

    term1 = x < 10
    term2 = x < 5
    term3 = y < 5

    assert not implies(term1, term2)
    assert implies(term2, term1)
    assert not implies(term1, term3)
    assert not implies(term2, term3)
    assert not implies(term3, term1)
    assert not implies(term3, term2)


def test_linear_inequality_variables():
    x, y, z = [Symbol(n, REAL) for n in "xyz"]
    inequality = LinearInequality.from_smt(x - z <= y - z)
    print(inequality)
    assert inequality.variables == {"x", "y"}


def test_linear_inequality_from_smt():
    x, y = [Symbol(n, REAL) for n in "xy"]
    inequality = LinearInequality.from_smt(x >= 0)
    assert inequality.a("x") == -1
    assert inequality.scale_to_integer().a("x") == -1<|MERGE_RESOLUTION|>--- conflicted
+++ resolved
@@ -6,13 +6,8 @@
 from pywmi.errors import InstallError
 from pywmi import Domain
 from pywmi.engines.latte_backend import LatteIntegrator
-<<<<<<< HEAD
-from pywmi.engines.xadd import XaddIntegrator
+from pywmi.engines.xadd import XaddIntegrator, XaddEngine
 from pywmi.smt_math import Polynomial, LinearInequality, implies
-=======
-from pywmi.engines.xadd import XaddIntegrator, XaddEngine
-from pywmi.smt_math import get_inequality_dict, get_inequality_smt, Polynomial, LinearInequality, implies
->>>>>>> bdc41f4e
 
 
 try:
@@ -26,7 +21,7 @@
     latte_installed = True
 except InstallError:
     latte_installed = False
-    
+
 try:
     # noinspection PyTypeChecker
     XaddEngine(None, None, None)
