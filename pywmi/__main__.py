import argparse
import logging
import time
from typing import Any, List, Dict

import numpy as np
import tabulate
from pysmt.fnode import FNode
from typing import Optional

from pywmi.smt_print import pretty_print
from .engine import Engine
from .convert import Import
from .domain import Density
from pywmi import Domain, RejectionEngine, PredicateAbstractionEngine, XaddEngine, plot, AdaptiveRejection, \
    PyXaddEngine, PyXaddAlgebra, PSIAlgebra

logger = logging.getLogger(__name__)


def parse_options(option_strings, *whitelist):
    # type: (List[str], List[str]) -> Dict[str, Any]

    whitelist = set(whitelist)
    options = {}
    for option_string in option_strings:
        if option_string.startswith("t"):
            n, v = "timeout", int(option_string[1:])
        elif option_string.startswith("n"):
            n, v = "sample_count", int(option_string[1:])
        elif option_string.startswith("m"):
            n, v = "mode", option_string[1:]
        elif option_string.startswith("r") and "reduce" in whitelist:
            from pywmi.engines.pyxadd.resolve import ResolveIntegrator
            arg = option_string[1:]
            if arg == "init_only":
                n, v = "reduce_strategy", ResolveIntegrator.NO_SUM_PRODUCT_REDUCE
            elif arg == "full":
                n, v = "reduce_strategy", ResolveIntegrator.FULL_REDUCE
            elif arg == "none":
                n, v = "reduce_strategy", ResolveIntegrator.NO_REDUCE
        elif option_string.startswith("b") and "backend" in whitelist:
            n, v = "backend", option_string[1:]
        elif option_string.startswith("b") and "sample_count_build" in whitelist:
            n, v = "sample_count_build", int(option_string[1:])
        elif option_string.startswith("v") and "balance" in whitelist:
            n, v = "balance", option_string[1:]
        elif option_string == "min" and "minimize" in whitelist:
            n, v = "minimize", True
        elif option_string=="pint":
            n, v = "pint", True
<<<<<<< HEAD
        elif option_string == "factorized":
            n, v = "factorized", True
=======
        elif option_string.startswith("factorized"):
            n, v = "factorized", True
            parts = option_string.split(".")
            if n in whitelist and len(parts) > 1:
                if parts[1] == "psi":
                    options["algebra"] = PSIAlgebra()
                elif parts[1] == "pyxadd":
                    reduce_strategy = None
                    if len(parts) > 2:
                        if parts[2] == "int_init_only":
                            reduce_strategy = PyXaddAlgebra.ONLY_INIT_INTEGRATION_REDUCE
                    options["algebra"] = PyXaddAlgebra(reduce_strategy=reduce_strategy)
                else:
                    raise ValueError("Invalid algebra string")
>>>>>>> eeddc7a6
        elif option_string == "prune":
            n, v = "find_conflicts", True
        elif option_string == "order":
            n, v = "ordered", True
        elif option_string=="collapse":
            n, v = "collapse", True
        elif option_string=="repeated":
            n, v = "repeated", True
        else:
            raise ValueError("Unknown option {}".format(option_string))
        if n in whitelist:
            options[n] = v
        else:
            logger.warning("Ignoring option {}=".format(n, v))
    return options


def get_engine(description, domain, support, weight):
    # type: (str, Domain, FNode, FNode) -> Engine
    parts = description.split(":")

    if parts[0].lower() == "pa":
        options = parse_options(parts[1:], "timeout")
        return PredicateAbstractionEngine(domain, support, weight, **options)
    if parts[0].lower() == "rej":
        options = parse_options(parts[1:], "sample_count")
        return RejectionEngine(domain, support, weight, **options)
    if parts[0].lower() == "adapt":
        options = parse_options(parts[1:], "sample_count")
        return AdaptiveRejection(domain, support, weight, **options)
    if parts[0].lower() == "xadd":
        options = parse_options(parts[1:], "mode", "timeout")
        return XaddEngine(domain, support, weight, **options)
    if parts[0].lower() == "pyxadd":
        options = parse_options(parts[1:], "reduce")
        return PyXaddEngine(domain, support, weight, **options)
    if parts[0].lower() == "xsdd":
<<<<<<< HEAD
        options = parse_options(parts[1:], "mode", "timeout", "pint", "collapse", "repeated")
        from pywmi import XsddEngine
        return XsddEngine(domain, support, weight, **options)
    if parts[0].lower() == "n-xsdd":
=======
>>>>>>> eeddc7a6
        options = parse_options(parts[1:], "backend", "factorized", "find_conflicts", "ordered", "balance", "minimize")
        backend_string = options.get("backend", None)
        if backend_string is None:
            backend = None
        else:
            parts = backend_string.split(".")
            if parts[0] == "rej":
                from .engines.rejection import RejectionIntegrator
                bb = int(parts[2]) if len(parts) > 2 else 0
                backend = RejectionIntegrator(int(parts[1]), bb)
            elif parts[0] == "xadd":
                from .engines.xadd import XaddIntegrator
                backend = XaddIntegrator(parts[1] if len(parts) > 1 else None)
            elif parts[0] == "latte":
                from .engines.latte_backend import LatteIntegrator
                backend = LatteIntegrator()
            else:
                raise ValueError("Please specify a valid backend instead of {}".format(parts[0]))

<<<<<<< HEAD
        del options["backend"]
=======
        if "backend" in options:
            del options["backend"]
>>>>>>> eeddc7a6
        from pywmi import XsddEngine
        return XsddEngine(domain, support, weight, backend, **options)


def get_volume(engines, queries=None, print_status=None):
    # type: (List[Engine], Optional[List[FNode]], Optional[bool]) -> Optional[float]
    for engine in engines:
        if print_status:
            print("Trying engine: {: <64}".format(str(engine)), end="\r", flush=True)
        if queries is None:
            volume = engine.compute_volume()
        else:
            volume = engine.compute_probabilities(queries)
        if volume is not None:
            if print_status:
                print(" " * 80, end="\r", flush=True)
            return volume
    if print_status:
        print(" " * 80, end="\r", flush=True)
    return None


def compare(engines, query=None):
    def mean(sequence):
        if any(e is None for e in sequence):
            return None
        return sum(sequence) / len(sequence)

    def std(sequence):
        if any(e is None for e in sequence):
            return None
        return np.std(np.array(sequence))

    def error(_exact_volume, _volume):
        if _exact_volume is None or _volume is None:
            return "-"
        return "{:.4f}".format(abs(_volume - _exact_volume) / abs(_exact_volume) if _exact_volume != 0 else 0)

    def r_duration(_reference_time, _duration):
        if _reference_time is None:
            return "-"
        return "{:.2f}".format(_duration / _reference_time if _reference_time != 0 else 0)

    def d_string(_d):
        return "{:.2f}s".format(_d) if _d is not None else "-"

    def vol_string(_v):
        return "{:.4f}".format(_v) if _v is not None else "-"

    exact_volumes = []
    exact_durations = []
    delta = 10 ** -5

    header = ["Engine", "Time", "R Time", "Volume" if not query else "Probability", "Error", "Std.Dev"]
    stats = []
    for i, engine in enumerate(engines):
        print("Running engine {} of {}: {: <70}".format(i + 1, len(engines), str(engine)), end="\r", flush=True)

        durations = []
        volumes = []

        for i in range(1 if engine.exact else 1):
            start_time = time.time()
            if query is None:
                volumes.append(engine.compute_volume())
            else:
                volumes.append(engine.compute_probability(query))
            durations.append(time.time() - start_time)

            if engine.exact and volumes[-1] is not None:
                exact_volumes.append((i, volumes[-1]))
                exact_durations.append((i, durations[-1]))

        stats.append([engine, mean(durations), mean(volumes), std(volumes)])

    disagree = False
    for i in range(len(exact_volumes) - 1):
        for j in range(i + 1, len(exact_volumes)):
            if abs(exact_volumes[i][1] - exact_volumes[j][1]) >\
                    delta * min(abs(exact_volumes[i][1]), abs(exact_volumes[j][1])):
                logger.warning("Exact solvers disagree on volume: {} ({}) vs {} ({})"
                               .format(engines[i], exact_volumes[i], engines[j], exact_volumes[j]))
                disagree = True

    ev = None if disagree or len(exact_volumes) == 0 else exact_volumes[0][1]
    fd = None if len(exact_durations) == 0 else min(exact_durations, key=lambda t: t[1])[1]

    stats = [[str(e), d_string(d), r_duration(fd, d), vol_string(v), error(ev, v), std_v]
             for e, d, v, std_v in stats]

    print(tabulate.tabulate(stats, headers=header))


def parse():
    parser = argparse.ArgumentParser()
    parser.add_argument("file")
    task_parsers = parser.add_subparsers(dest="task", help="Which task to run")

    vp = task_parsers.add_parser("volume")
    vp.add_argument("engines", help="One or more engines (later engines are used if earlier engines fail)", nargs="+")
    vp.add_argument("-s", "--status", help="Print current status", action="store_true")

    pp = task_parsers.add_parser("prob")
    pp.add_argument("engines", help="One or more engines (later engines are used if earlier engines fail)", nargs="+")
    pp.add_argument("-s", "--status", help="Print current status", action="store_true")

    cp = task_parsers.add_parser("convert")
    cp.add_argument("-o", "--json_file", help="The output path for the json file", default=None)

    compare_p = task_parsers.add_parser("compare")
    compare_p.add_argument("engines", help="The engines to compare (see engine input format)", nargs="+")
    compare_p.add_argument("-q", "--query_index", help="The query index to check", default=None, type=int)

    normalize_p = task_parsers.add_parser("normalize")
    normalize_p.add_argument("new_support", type=str, help="The new support")
    normalize_p.add_argument("output_path", type=str, help="Output path for normalized xadd")
    normalize_p.add_argument("-t", "--total", action="store_true", help="Dump total model instead of paths")

    plot_p = task_parsers.add_parser("plot")
    plot_p.add_argument("-o", "--output", type=str, help="Output path", default=None)
    plot_p.add_argument("-x", "--feat_x", type=str, help="Feature x", default=None)
    plot_p.add_argument("-y", "--feat_y", type=str, help="Feature y", default=None)
    plot_p.add_argument("-d", "--difference", type=str, help="Path to density to compute difference for", default=None)

    print_p = task_parsers.add_parser("print")

    parser.add_argument("-d", "--dialect", default=None, type=str, help="The dialect to use for import")
    parser.add_argument("-v", "--verbose", action="store_true", help="Enable verbose output")
    args = parser.parse_args()

    density = Import.import_density(args.file, args.dialect)
    domain, support, weight, queries = density.domain, density.support, density.weight, density.queries

    if args.verbose:
        logging.basicConfig(level=logging.INFO)

    if args.task == "convert":
        json_file = args.json_file
        if json_file is None:
            json_file = args.file + ".converted.json"

        density.to_file(json_file)

    elif args.task == "volume":
        print(get_volume([get_engine(d, domain, support, weight) for d in args.engines], print_status=args.status))

    elif args.task == "prob":
        print(get_volume([get_engine(d, domain, support, weight) for d in args.engines], queries, args.status))

    elif args.task == "compare":
        query = None
        if args.query_index is not None and args.query_index < len(queries):
            query = queries[args.query_index]
        compare([get_engine(d, domain, support, weight) for d in args.engines], query)

    elif args.task == "normalize":
        engine = XaddEngine(domain, support, weight, "original")
        new_density = Density.from_file(args.new_support)  # type: Density
        engine.normalize(new_density.support, not args.total)

    elif args.task == "plot":
        if args.output is not None and args.output == "*":
            output_file = args.file + ".png"
        else:
            output_file = args.output
        if args.difference:
            other = Density.from_file(args.difference)  # type: Density
            difference = support & ~other.support | ~support & other.support
            plot.plot_formula(output_file, domain, difference, (args.feat_x, args.feat_y))
        else:
            plot.plot_formula(output_file, domain, support, (args.feat_x, args.feat_y))

    elif args.task == "print":
        print("-- Domain ---")
        print(density.domain)
        print("--- Support ---")
        print(pretty_print(density.support))
        print("--- Weight ---")
        print(pretty_print(density.weight))
        if len(density.queries) > 0:
            print("--- Queries ---")
            for query in density.queries:
                print("\t", pretty_print(query))


if __name__ == "__main__":
    parse()<|MERGE_RESOLUTION|>--- conflicted
+++ resolved
@@ -49,10 +49,6 @@
             n, v = "minimize", True
         elif option_string=="pint":
             n, v = "pint", True
-<<<<<<< HEAD
-        elif option_string == "factorized":
-            n, v = "factorized", True
-=======
         elif option_string.startswith("factorized"):
             n, v = "factorized", True
             parts = option_string.split(".")
@@ -67,7 +63,6 @@
                     options["algebra"] = PyXaddAlgebra(reduce_strategy=reduce_strategy)
                 else:
                     raise ValueError("Invalid algebra string")
->>>>>>> eeddc7a6
         elif option_string == "prune":
             n, v = "find_conflicts", True
         elif option_string == "order":
@@ -105,13 +100,6 @@
         options = parse_options(parts[1:], "reduce")
         return PyXaddEngine(domain, support, weight, **options)
     if parts[0].lower() == "xsdd":
-<<<<<<< HEAD
-        options = parse_options(parts[1:], "mode", "timeout", "pint", "collapse", "repeated")
-        from pywmi import XsddEngine
-        return XsddEngine(domain, support, weight, **options)
-    if parts[0].lower() == "n-xsdd":
-=======
->>>>>>> eeddc7a6
         options = parse_options(parts[1:], "backend", "factorized", "find_conflicts", "ordered", "balance", "minimize")
         backend_string = options.get("backend", None)
         if backend_string is None:
@@ -131,12 +119,8 @@
             else:
                 raise ValueError("Please specify a valid backend instead of {}".format(parts[0]))
 
-<<<<<<< HEAD
-        del options["backend"]
-=======
         if "backend" in options:
             del options["backend"]
->>>>>>> eeddc7a6
         from pywmi import XsddEngine
         return XsddEngine(domain, support, weight, backend, **options)
 
