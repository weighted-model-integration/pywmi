from abc import ABC
from fractions import Fraction
from typing import Any, Dict, Tuple, List

import pysmt.shortcuts as smt
from pysmt.fnode import FNode
from pysmt.typing import REAL
import sympy

from pywmi.errors import InstallError
from pywmi import Domain

try:
    from ..weight_algebra.psi import psi
except InstallError:
    psi = None

E = Any


class AlgebraBackend(ABC):
    def zero(self) -> E:
        return self.real(0)

    def one(self) -> E:
        return self.real(1)

    def times(self, a: E, b: E) -> E:
        if a == self.zero() or b == self.zero():
            return self.zero()
        elif a == self.one():
            return b
        elif b == self.one():
            return a
        else:
            return a * b

    def plus(self, a: E, b: E) -> E:
        if a == self.zero():
            return b
        elif b == self.zero():
            return a
        else:
            return a + b

    def symbol(self, name: str) -> E:
        raise NotImplementedError()

    def real(self, float_constant: float) -> E:
        raise NotImplementedError()

    def negate(self, a: E) -> E:
        return self.times(a, self.real(-1))

    def power(self, a: E, power: int) -> E:
        if not isinstance(power, int) and int(power) != power:
            raise ValueError("Expected integer power, got {power}".format(power=power))
        if power < 0:
            raise ValueError("Unexpected negative power {power}".format(power=power))
        result = self.one()
        for _ in range(int(power)):
            result = self.times(result, a)
        return result

    def less_than(self, a: E, b: E) -> E:
        return a < b

    def less_than_equal(self, a: E, b: E) -> E:
        return a <= b

    def greater_than(self, a: E, b: E) -> E:
        return self.less_than(self.negate(a), self.negate(b))

    def greater_than_equal(self, a: E, b: E) -> E:
        return self.less_than_equal(self.negate(a), self.negate(b))

    def to_float(self, real_value: E) -> float:
        raise NotImplementedError()

    def get_flat_expression(self, expression_with_conditions: E) -> E:
        return expression_with_conditions

    def parse_condition(self, condition: FNode) -> E:
        from pywmi.smt_math import LinearInequality

        return LinearInequality.from_smt(condition).to_expression(self)


class PolynomialIntegrationBackend(AlgebraBackend, ABC):
    def integrate_poly(self, expression, variables: List[str], bounds: Dict[str, Tuple[E, E]]):
        raise NotImplementedError()


class IntegrationBackend(PolynomialIntegrationBackend, ABC):
    def __init__(self, exact=True):
        self.exact = exact

    def integrate(self, domain: Domain, expression, variables=None):
        raise NotImplementedError()

    def integrate_poly(self, expression, variables: List[str], bounds: Dict[str, Tuple[E, E]]):
        symbols = [self.symbol(v) for v in variables]
        for var, sym in zip(variables, symbols):
            expression = self.times(self.greater_than_equal(sym, bounds[var][0]), expression)
            expression = self.times(self.less_than_equal(sym, bounds[var][1]), expression)

        result = self.integrate(None, expression, variables)
        return self.get_flat_expression(result)


class PySmtAlgebra(AlgebraBackend):
    def symbol(self, name):
        return smt.Symbol(name, REAL)

    def real(self, float_constant):
        return smt.Real(float_constant)

    def power(self, a, power):
        return smt.Pow(a, smt.Real(power))

    def less_than(self, a, b):
        return smt.Ite(a < b, self.one, self.zero())

    def less_than_equal(self, a, b):
        return smt.Ite(a <= b, self.one, self.zero())

    def to_float(self, real_value):
        return float(real_value.constant_value)


class SympyAlgebra(PolynomialIntegrationBackend):
    def __init__(self):
        IntegrationBackend.__init__(self, exact=True)

    def times(self, a, b):
        return a * b

    def plus(self, a, b):
        return a + b

    def negate(self, a):
        return -a

    def symbol(self, name):
        return sympy.S(name)

    def real(self, float_constant):
        return float_constant

    def to_float(self, real_value):
        if isinstance(real_value, sympy.Poly):
            real_value = sympy.simplify(real_value)
        return float(real_value)

    def integrate_poly(self, expression, variables: List[str], bounds: Dict[str, Tuple[E, E]]):
        symbols = [self.symbol(v) for v in variables]
        result = expression
        for var, sym in zip(variables, symbols):
            lb, ub = bounds[var]
            result = self.integrate_single(result, sym, lb, ub)
        return result

    @staticmethod
    def integrate_single(expression, symbol, lb, ub):
        integrated = sympy.poly(expression, symbol).integrate()
        upper = integrated.subs(symbol, ub)
        lower = integrated.subs(symbol, lb)
        return upper - lower


<<<<<<< HEAD
class PsiAlgebra(IntegrationBackend):
=======
class PsiPiecewisePolynomialAlgebra(AlgebraBackend, IntegrationBackend):
>>>>>>> 02686970
    def __init__(self, integrate_poly=True):
        super().__init__()
        self.integrate_poly = integrate_poly
        if psi is None:
            raise InstallError(
                "PiecewisePolynomialAlgebra requires the psi library to be installed"
            )

    def times(self, a, b):
        return a * b

    def plus(self, a, b):
        return a + b

    def negate(self, a):
        return psi.PiecewisePolynomial(psi.S(-1)) * a

    def symbol(self, name):
        return psi.PiecewisePolynomial(psi.S(name))

    def real(self, float_constant):
        assert isinstance(float_constant, (float, int))
        if int(float_constant) == float_constant:
            return psi.PiecewisePolynomial((psi.S("{}".format(int(float_constant)))))
        # return psi.S("{:.64f}".format(float_constant))
        fraction = Fraction(float_constant).limit_denominator()
        return psi.PiecewisePolynomial(
            psi.S("{}/{}".format(fraction.numerator, fraction.denominator))
        )

    def less_than(self, a, b):
        return a.lt(b)

    def less_than_equal(self, a, b):
        return a.le(b)

    def to_float(self, real_value):
        real_value = self.times(real_value, self.symbol(1.0))
        string_value = str(real_value.simplify())
        return float(string_value)

    def integrate(self, domain, expression, variables):
        for v in variables:
            var = self.symbol(v)
            expression = expression.integrate(var)
        return expression


class PsiPolynomialAlgebra(PolynomialIntegrationBackend):
    def __init__(self, integrate_poly=True):
        super().__init__()
        self.integrate_poly = integrate_poly
        if psi is None:
            raise InstallError(
                "PsiPolynomialAlgebra requires the psi library to be installed"
            )
        self._eval_bounds_cache = psi.EvalBoundsCache()

    def times(self, a, b):
        return a * b

    def plus(self, a, b):
        return a + b

    def negate(self, a):
        return psi.Polynomial(psi.S(-1)) * a

    def symbol(self, name):
        return psi.Polynomial(psi.S(name))

    def real(self, float_constant):
        assert isinstance(float_constant, (float, int))
        if int(float_constant) == float_constant:
            return psi.Polynomial(psi.S("{}".format(int(float_constant))))
        fraction = Fraction(float_constant).limit_denominator()
        return psi.Polynomial(
            psi.S("{}/{}".format(fraction.numerator, fraction.denominator))
        )

    def to_float(self, rational_value):
        rational_value = rational_value.simplify()
        try:
            return rational_value.to_float()
        except:
            rational_value = str(rational_value)
            num, den = rational_value.split("/")
            l_num = len(num)
            l_den = len(den)
            max_len = max(l_num, l_den)
            if l_num > l_den:
                num = num[:250]
                den = den[: 250 - (l_num - l_den)]
            else:
                num = num[: 250 - (l_den - l_num)]
                den = den[:250]
            return float(num) / float(den)

    def integrate_poly(self, expression, variables: List[str], bounds: Dict[str, Tuple[E, E]]):
        symbols = [self.symbol(v) for v in variables]
        result = expression
        for var, sym in zip(variables, symbols):
            lb, ub = bounds[var]
            if self._eval_bounds_cache:
                result = result.integrate(
                    sym, lb, ub, self._eval_bounds_cache
                )
            else:
                result = result.integrate(sym, lb, ub)
        return result


class StringAlgebra(IntegrationBackend):
    def __init__(self):
        IntegrationBackend.__init__(self, True)

    def times(self, a, b):
        if a == self.one():
            return b
        elif b == self.one():
            return a
        if a == self.zero() or b == self.zero():
            return self.zero()
        return "{} * {}".format(a, b)

    def plus(self, a, b):
        if a == self.zero():
            return b
        elif b == self.zero():
            return a
        return "({} + {})".format(a, b)

    def negate(self, a):
        return "-{}".format(a)

    def symbol(self, name):
        return name

    def real(self, float_constant):
        return str(float_constant)

    def less_than(self, a, b):
        return "[{} < {}]".format(a, b)

    def less_than_equal(self, a, b):
        return "[{} <= {}]".format(a, b)

    def integrate(self, domain: Domain, expression, variables=None):
        variables = variables or domain.real_vars
        return "I[{}, d({})]".format(expression, " ".join(variables))

    def to_float(self, real_value):
        return float(real_value)

    def power(self, a, power):
        if not isinstance(power, int) and int(power) != power:
            raise ValueError("Expected integer power, got {power}".format(power=power))
        if power < 0:
            raise ValueError("Unexpected negative power {power}".format(power=power))
        result = psi.pow(str(a), str(power))
        return result


class XaddAlgebra(IntegrationBackend):
    def __init__(self):
        IntegrationBackend.__init__(self, True)

    def times(self, a, b):
        if a == self.one():
            return b
        elif b == self.one():
            return a
        if a == self.zero() or b == self.zero():
            return self.zero()
        return "(* {} {})".format(a, b)

    def plus(self, a, b):
        if a == self.zero():
            return b
        elif b == self.zero():
            return a
        return "(+ {} {})".format(a, b)

    def negate(self, a):
        return "(- (const real 0) {})".format(a)

    def symbol(self, name):
        return "(var real {})".format(name)

    def real(self, float_constant):
        return "(const real {})".format(float_constant)

    def less_than(self, a, b):
        return "(ite (< {} {}) (const real 1) (const real 0))".format(a, b)

    def less_than_equal(self, a, b):
        return "(ite (<= {} {}) (const real 1) (const real 0))".format(a, b)

    def integrate(self, domain: Domain, expression, variables=None):
        variables = variables or domain.real_vars
        return "(int {} (list {}))".format(expression, " ".join(variables))

    def to_float(self, real_value):
        raise NotImplementedError()<|MERGE_RESOLUTION|>--- conflicted
+++ resolved
@@ -168,11 +168,7 @@
         return upper - lower
 
 
-<<<<<<< HEAD
-class PsiAlgebra(IntegrationBackend):
-=======
-class PsiPiecewisePolynomialAlgebra(AlgebraBackend, IntegrationBackend):
->>>>>>> 02686970
+class PsiPiecewisePolynomialAlgebra(IntegrationBackend):
     def __init__(self, integrate_poly=True):
         super().__init__()
         self.integrate_poly = integrate_poly
