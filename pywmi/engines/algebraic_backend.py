--- conflicted
+++ resolved
@@ -120,7 +120,6 @@
     def to_float(self, real_value):
         return float(real_value)
 
-<<<<<<< HEAD
 
 class PSIAlgebra(AlgebraBackend, IntegrationBackend):
     def __init__(self):
@@ -131,18 +130,6 @@
     def times(self, a, b):
         return psipy.mul(a, b)
 
-=======
-
-class PSIAlgebra(AlgebraBackend, IntegrationBackend):
-    def __init__(self):
-        super().__init__()
-        if psipy is None:
-            raise InstallError("PSIAlgebra requires the psipy library to be installed")
-
-    def times(self, a, b):
-        return psipy.mul(a, b)
-
->>>>>>> d598e91c
     def plus(self, a, b):
         return psipy.add(a,b)
 
@@ -155,8 +142,11 @@
 
     def real(self, float_constant):
         assert isinstance(float_constant, (float, int))
-<<<<<<< HEAD
-        return psipy.S("{:.32f}".format(float_constant))
+        if int(float_constant) == float_constant:
+            return psipy.S("{}".format(int(float_constant)))
+        # return psipy.S("{:.32f}".format(float_constant))
+        fraction = Fraction(float_constant).limit_denominator()
+        return psipy.S("{}/{}".format(fraction.numerator, fraction.denominator))
 
     def less_than(self, a, b):
         return psipy.less(a, b)
@@ -173,65 +163,6 @@
     #     return result
 
     def integrate(self, domain: Domain, expression, variables=None):
-        return psipy.integrate(variables, expression)
-
-    def to_float(self, real_value):
-        return float(str(psipy.simplify(real_value)))
-
-
-class StringAlgebra(AlgebraBackend, IntegrationBackend):
-    def __init__(self):
-        AlgebraBackend.__init__(self)
-        IntegrationBackend.__init__(self, True)
-
-    def times(self, a, b):
-        if a == self.one():
-            return b
-        elif b == self.one():
-            return a
-        if a == self.zero() or b == self.zero():
-            return self.zero()
-        return "{} * {}".format(a, b)
-
-    def plus(self, a, b):
-        if a == self.zero():
-            return b
-        elif b == self.zero():
-            return a
-        return "({} + {})".format(a, b)
-
-    def negate(self, a):
-        return "-{}".format(a)
-
-    def symbol(self, name):
-        return name
-
-    def real(self, float_constant):
-        return str(float_constant)
-
-    def less_than(self, a, b):
-=======
-        if int(float_constant) == float_constant:
-            return psipy.S("{}".format(int(float_constant)))
-        # return psipy.S("{:.32f}".format(float_constant))
-        fraction = Fraction(float_constant).limit_denominator()
-        return psipy.S("{}/{}".format(fraction.numerator, fraction.denominator))
-
-    def less_than(self, a, b):
-        return psipy.less(a, b)
-
-    def less_than_equal(self, a, b):
-        return psipy.less_equal(a, b)
-
-    # def power(self, a, power):
-    #     if not isinstance(power, int) and int(power) != power:
-    #         raise ValueError("Expected integer power, got {power}".format(power=power))
-    #     if power < 0:
-    #         raise ValueError("Unexpected negative power {power}".format(power=power))
-    #     result = psipy.pow(str(a), str(power))
-    #     return result
-
-    def integrate(self, domain: Domain, expression, variables=None):
         return psipy.integrate_poly(variables, expression)
         # return psipy.integrate(variables, expression)
 
@@ -274,7 +205,6 @@
         return str(float_constant)
 
     def less_than(self, a, b):
->>>>>>> d598e91c
         return "[{} < {}]".format(a, b)
 
     def less_than_equal(self, a, b):
@@ -287,8 +217,6 @@
     def to_float(self, real_value):
         return float(real_value)
 
-<<<<<<< HEAD
-=======
     def power(self, a, power):
         if not isinstance(power, int) and int(power) != power:
             raise ValueError("Expected integer power, got {power}".format(power=power))
@@ -297,7 +225,6 @@
         result = psipy.pow(str(a), str(power))
         return result
 
->>>>>>> d598e91c
 
 class XaddAlgebra(AlgebraBackend, IntegrationBackend):
     def __init__(self):
@@ -337,11 +264,7 @@
 
     def integrate(self, domain: Domain, expression, variables=None):
         variables = variables or domain.real_vars
-<<<<<<< HEAD
-        return "(int {} (list {})]".format(expression, " ".join(variables))
-=======
         return "(int {} (list {}))".format(expression, " ".join(variables))
->>>>>>> d598e91c
 
     def to_float(self, real_value):
         raise NotImplementedError()