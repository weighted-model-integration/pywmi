from fractions import Fraction
from typing import TypeVar, Any

import pysmt.shortcuts as smt
from pysmt.fnode import FNode
from pysmt.typing import REAL
import sympy

from pywmi.errors import InstallError
from pywmi import Domain

try:
    import psipy
except ImportError:
    psipy = None


E = Any


class AlgebraBackend:
    def zero(self) -> E:
        return self.real(0)

    def one(self) -> E:
        return self.real(1)

    def times(self, a: E, b: E) -> E:
        if a == self.zero() or b == self.zero():
            return self.zero()
        elif a == self.one():
            return b
        elif b == self.one():
            return a
        else:
            return a * b

    def plus(self, a: E, b: E) -> E:
        if a == self.zero():
            return b
        elif b == self.zero():
            return a
        else:
            return a + b

    def symbol(self, name: str) -> E:
        raise NotImplementedError()

    def real(self, float_constant: float) -> E:
        raise NotImplementedError()

    def negate(self, a: E) -> E:
        return self.times(a, self.real(-1))

    def power(self, a: E, power: int) -> E:
        if not isinstance(power, int) and int(power) != power:
            raise ValueError("Expected integer power, got {power}".format(power=power))
        if power < 0:
            raise ValueError("Unexpected negative power {power}".format(power=power))
        result = self.one()
        for i in range(int(power)):
            result = self.times(result, a)
        return result

    def less_than(self, a: E, b: E) -> E:
        return a < b

    def less_than_equal(self, a: E, b: E) -> E:
        return a <= b

    def greater_than(self, a: E, b: E) -> E:
        return self.less_than(self.negate(a), self.negate(b))

    def greater_than_equal(self, a: E, b: E) -> E:
        return self.less_than_equal(self.negate(a), self.negate(b))

    def to_float(self, real_value: E) -> float:
        raise NotImplementedError()

    def get_flat_expression(self, expression_with_conditions: E) -> E:
        return expression_with_conditions

    def parse_condition(self, condition: FNode) -> E:
        from pywmi.smt_math import LinearInequality

        return LinearInequality.from_smt(condition).to_expression(self)


class IntegrationBackend:
    def __init__(self, exact=True):
        self.exact = exact

    def integrate(self, domain: Domain, expression, variables=None):
        raise NotImplementedError()


class PySmtAlgebra(AlgebraBackend):
    def symbol(self, name):
        return smt.Symbol(name, REAL)

    def real(self, float_constant):
        return smt.Real(float_constant)

    def power(self, a, power):
        return smt.Pow(a, smt.Real(power))

    def less_than(self, a, b):
        return smt.Ite(a < b, self.one, self.zero())

    def less_than_equal(self, a, b):
        return smt.Ite(a <= b, self.one, self.zero())

    def to_float(self, real_value):
        return float(real_value.constant_value)


class SympyAlgebra(AlgebraBackend):
    def times(self, a, b):
        return a * b

    def plus(self, a, b):
        return a + b

    def negate(self, a):
        return -a

    def symbol(self, name):
        return sympy.S(name)

    def real(self, float_constant):
        return float_constant

    def to_float(self, real_value):
        return float(real_value)


class PSIAlgebra(AlgebraBackend, IntegrationBackend):
    def __init__(self, integrate_poly=True):
        super().__init__()
        self.integrate_poly = integrate_poly
        if psipy is None:
            raise InstallError("PSIAlgebra requires the psipy library to be installed")

    def times(self, a, b):
        return psipy.mul(a, b)

    def plus(self, a, b):
        return psipy.add(a, b)

    def negate(self, a):
        return psipy.mul(psipy.S("-1"), a)

    def symbol(self, name):
        assert isinstance(name, str)
        return psipy.S(name)

    def real(self, float_constant):
        assert isinstance(float_constant, (float, int))
        if int(float_constant) == float_constant:
            return psipy.S("{}".format(int(float_constant)))
        # return psipy.S("{:.64f}".format(float_constant))
        fraction = Fraction(float_constant).limit_denominator()
        return psipy.S("{}/{}".format(fraction.numerator, fraction.denominator))

    def less_than(self, a, b):
        return psipy.simplify(psipy.less(a, b))

    def less_than_equal(self, a, b):
        return psipy.simplify(psipy.less_equal(a, b))

    # def power(self, a, power):
    #     if not isinstance(power, int) and int(power) != power:
    #         raise ValueError("Expected integer power, got {power}".format(power=power))
    #     if power < 0:
    #         raise ValueError("Unexpected negative power {power}".format(power=power))
    #     result = psipy.pow(str(a), str(power))
    #     return result

    def integrate(self, domain: Domain, expression, variables=None):
        if self.integrate_poly:
            result = psipy.integrate_poly(variables, expression)
        else:
            result = psipy.integrate(variables, expression)
        return result

    def to_float(self, real_value):
<<<<<<< HEAD
        real_value = self.times(real_value,self.symbol("1.0"))
=======
        real_value = self.times(real_value, self.symbol("1.0"))
>>>>>>> 8b33dbea
        string_value = str(psipy.simplify(real_value))
        # if "/" in string_value:
        #     parts = string_value.split("/", 1)
        #     return float(parts[0]) / float(parts[1])
        return float(string_value)


    def get_flat_expression(self, expression_with_conditions):
        result = psipy.filter_iverson(expression_with_conditions)
        # result = psipy.simplify(result)
        return result


class StringAlgebra(AlgebraBackend, IntegrationBackend):
    def __init__(self):
        AlgebraBackend.__init__(self)
        IntegrationBackend.__init__(self, True)

    def times(self, a, b):
        if a == self.one():
            return b
        elif b == self.one():
            return a
        if a == self.zero() or b == self.zero():
            return self.zero()
        return "{} * {}".format(a, b)

    def plus(self, a, b):
        if a == self.zero():
            return b
        elif b == self.zero():
            return a
        return "({} + {})".format(a, b)

    def negate(self, a):
        return "-{}".format(a)

    def symbol(self, name):
        return name

    def real(self, float_constant):
        return str(float_constant)

    def less_than(self, a, b):
        return "[{} < {}]".format(a, b)

    def less_than_equal(self, a, b):
        return "[{} <= {}]".format(a, b)

    def integrate(self, domain: Domain, expression, variables=None):
        variables = variables or domain.real_vars
        return "I[{}, d({})]".format(expression, " ".join(variables))

    def to_float(self, real_value):
        return float(real_value)

    def power(self, a, power):
        if not isinstance(power, int) and int(power) != power:
            raise ValueError("Expected integer power, got {power}".format(power=power))
        if power < 0:
            raise ValueError("Unexpected negative power {power}".format(power=power))
        result = psipy.pow(str(a), str(power))
        return result


class XaddAlgebra(AlgebraBackend, IntegrationBackend):
    def __init__(self):
        AlgebraBackend.__init__(self)
        IntegrationBackend.__init__(self, True)

    def times(self, a, b):
        if a == self.one():
            return b
        elif b == self.one():
            return a
        if a == self.zero() or b == self.zero():
            return self.zero()
        return "(* {} {})".format(a, b)

    def plus(self, a, b):
        if a == self.zero():
            return b
        elif b == self.zero():
            return a
        return "(+ {} {})".format(a, b)

    def negate(self, a):
        return "(- (const real 0) {})".format(a)

    def symbol(self, name):
        return "(var real {})".format(name)

    def real(self, float_constant):
        return "(const real {})".format(float_constant)

    def less_than(self, a, b):
        return "(ite (< {} {}) (const real 1) (const real 0))".format(a, b)

    def less_than_equal(self, a, b):
        return "(ite (<= {} {}) (const real 1) (const real 0))".format(a, b)

    def integrate(self, domain: Domain, expression, variables=None):
        variables = variables or domain.real_vars
        return "(int {} (list {}))".format(expression, " ".join(variables))

    def to_float(self, real_value):
        raise NotImplementedError()<|MERGE_RESOLUTION|>--- conflicted
+++ resolved
@@ -184,17 +184,12 @@
         return result
 
     def to_float(self, real_value):
-<<<<<<< HEAD
-        real_value = self.times(real_value,self.symbol("1.0"))
-=======
         real_value = self.times(real_value, self.symbol("1.0"))
->>>>>>> 8b33dbea
         string_value = str(psipy.simplify(real_value))
         # if "/" in string_value:
         #     parts = string_value.split("/", 1)
         #     return float(parts[0]) / float(parts[1])
         return float(string_value)
-
 
     def get_flat_expression(self, expression_with_conditions):
         result = psipy.filter_iverson(expression_with_conditions)
