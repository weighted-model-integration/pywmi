import logging
import os
import sys
from argparse import ArgumentParser
from typing import TYPE_CHECKING

from autodora.parallel import run_command
from pysmt.exceptions import NoSolverAvailableError
from pysmt.shortcuts import Solver, Bool

from pywmi import Density
from pywmi.engine import Engine
from pywmi.errors import InstallError

if TYPE_CHECKING:
    pass

try:
    with Solver() as solver:
        pysmt_installed = True
except NoSolverAvailableError:
    pysmt_installed = False

try:
    from wmipa import WMI
except ImportError:
    lib_filename = os.path.join(os.path.dirname(__file__), "lib", "pa", "wmi-pa-master")
    if os.path.exists(lib_filename):
        sys.path.append(lib_filename)
        try:
            from wmipa import WMI
        except ImportError:
            raise RuntimeError("Corrupted PA install")
    else:
        WMI = None


logger = logging.getLogger(__name__)


class PredicateAbstractionEngine(Engine):
    def __init__(self, domain, support, weight, directory=None, timeout=None):
        super().__init__(domain, support, weight)
        if not pysmt_installed:
            raise InstallError("No PySMT solver is installed (not installed or not on path)")
        if WMI is None:
            raise InstallError("The wmipa library is not in your PYTHONPATH")
        self.timeout = timeout
        self.directory = directory

    def compute_volume(self, timeout=None, add_bounds=True):
        if add_bounds:
            return self.with_constraint(self.domain.get_bounds()).compute_volume(timeout=timeout, add_bounds=False)

        timeout = timeout or self.timeout
        if timeout:
            with self.temp_file() as filename:
                out, err = run_command("python {} {}".format(__file__, filename), timeout=timeout)
            try:
                return float(out.split("\n")[-1])
            except TypeError:
                raise RuntimeError("Could not convert:{}\nError output:\n{}".format(out, err))
        else:
            return PredicateAbstractionEngine.compute_volume_pa(self.domain, self.support, self.weight)

    def get_samples(self, n):
        raise NotImplementedError()

    def copy(self, domain, support, weight):
        return PredicateAbstractionEngine(domain, support, weight, directory=self.directory, timeout=self.timeout)

    def __str__(self):
        return "pa" + ("" if self.timeout is None else ":t{}".format(self.timeout))

    @staticmethod
    def compute_volume_pa(domain, support, weight, convex_backend=None):
        # noinspection PyCallingNonCallable
<<<<<<< HEAD
        solver = WMI(support, weight)
=======
        solver = WMI(support, weight, convex_backend=convex_backend)
>>>>>>> 25a90237
        return solver.computeWMI(
            Bool(True),
            mode=WMI.MODE_PA,
            domA=set(domain.get_bool_symbols()),
            domX=set(domain.get_real_symbols())
        )[0]


if __name__ == "__main__":
    if WMI is None:
        raise InstallError("The wmipa library is not in your PYTHONPATH")

    parser = ArgumentParser()
    parser.add_argument("filename", type=str)
    args = parser.parse_args()

    density = Density.from_file(args.filename)
    print(PredicateAbstractionEngine.compute_volume_pa(density.domain, density.support, density.weight))<|MERGE_RESOLUTION|>--- conflicted
+++ resolved
@@ -75,11 +75,7 @@
     @staticmethod
     def compute_volume_pa(domain, support, weight, convex_backend=None):
         # noinspection PyCallingNonCallable
-<<<<<<< HEAD
-        solver = WMI(support, weight)
-=======
         solver = WMI(support, weight, convex_backend=convex_backend)
->>>>>>> 25a90237
         return solver.computeWMI(
             Bool(True),
             mode=WMI.MODE_PA,
