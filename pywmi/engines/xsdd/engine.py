from collections import defaultdict
from typing import Dict, List, Tuple, Set, Union, Any, Optional, Iterable
import logging
from itertools import chain

from pysmt.typing import REAL
from pysmt.environment import get_env
import pysmt.shortcuts as smt

from pywmi import Domain
from pywmi.smt_math import (
    Polynomial,
    LinearInequality,
    BoundsWalker,
    PolynomialAlgebra,
    implies,
)
from pywmi.engine import Engine
from pywmi.engines.pyxadd.algebra import PyXaddAlgebra
from pywmi.engines.pyxadd.decision import Decision

from pywmi.engines.algebraic_backend import (
    AlgebraBackend,
    IntegrationBackend,
    PSIAlgebra,
)
from pywmi.engines.convex_integrator import ConvexIntegrationBackend
from pywmi.engines.xsdd.vtrees.vtree import balanced

from .semiring import amc, Semiring, SddWalker, walk
from .literals import extract_and_replace_literals, LiteralInfo
from .piecewise import split_up_function
from .smt_to_sdd import compile_to_sdd
from .draw import sdd_to_dot_file
from pywmi.engines.xsdd.vtrees.vtree import Vtree


IntegratorAndAlgebra = Union[AlgebraBackend, IntegrationBackend]
logger = logging.getLogger(__name__)


class ConvexWMISemiring(Semiring):
    def __init__(self, literals: LiteralInfo):
        self.literals = literals

    def times_neutral(self):
        return [(smt.TRUE(), set())]

    def plus_neutral(self):
        return []

    def times(self, a, b, index=None):
        result = []
        for f1, v1 in a:
            for f2, v2 in b:
                result.append((f1 & f2, v1 | v2))
        return result

    def plus(self, a, b, index=None):
        return a + b

    def negate(self, a):
        raise NotImplementedError()

    def weight(self, a):
        var = self.literals.inv_numbered[abs(a)]
        abstraction = self.literals[var]
        if isinstance(abstraction, str):
            return [(smt.TRUE(), {abstraction})]
        else:
            if a < 0:
                abstraction = ~abstraction
            return [(abstraction, set())]

    def positive_weight(self, a):
        raise NotImplementedError()


class NonConvexWMISemiring(Semiring):
    def __init__(self, algebra, literals: LiteralInfo):
        self.algebra = algebra
        self.literals = literals

    def times_neutral(self):
        return self.algebra.one(), set()

    def plus_neutral(self):
        return self.algebra.zero(), set()

    def times(self, a, b, index=None):
        return self.algebra.times(a[0], b[0]), a[1] | b[1]

    def plus(self, a, b, index=None):
        return self.algebra.plus(a[0], b[0]), a[1] | b[1]

    def negate(self, a):
        raise NotImplementedError()

    def weight(self, a):
        var = self.literals.inv_numbered[abs(a)]
        abstraction = self.literals[var]
        if isinstance(abstraction, str):
            return self.algebra.one(), {abstraction}
        else:
            if a < 0:
                abstraction = ~abstraction
            return (
                LinearInequality.from_smt(abstraction).to_expression(self.algebra),
                set(),
            )

    def positive_weight(self, a):
        raise NotImplementedError()


class BaseXsddEngine(Engine):
    def __init__(
        self,
        domain,
        support,
        weight,
        exact,
        *,
        algebra: Optional[IntegratorAndAlgebra] = None,
        find_conflicts=False,
        ordered=False,
        vtree_strategy=balanced,
        minimize=False,
    ):

        super().__init__(domain, support, weight, exact)
        try:
            from pysdd.sdd import SddManager, SddNode
        except ImportError as e:
            from pywmi.errors import InstallError

            raise InstallError(
                f"{type(self).__name__} requires the pysdd package"
            ) from e

        self.algebra = algebra or PSIAlgebra()  # Algebra used to solve SMT theory
        self.find_conflicts = find_conflicts
        self.ordered = ordered
        self.vtree_strategy = vtree_strategy
        self.minimize = minimize  # Use SDD minimization as implemented in PySDD

    def get_samples(self, n):
        raise NotImplementedError()

    def collect_conflicts(self):
        conflicts = []
        print(self.support)
        print(self.weight)
        inequalities = list(
            BoundsWalker(True).walk_smt(self.support)
            | BoundsWalker(True).walk_smt(self.weight)
        )
        for i in range(len(inequalities) - 1):
            for j in range(i + 1, len(inequalities)):
                if (
                    inequalities[i].get_free_variables()
                    == inequalities[j].get_free_variables()
                ):
                    if implies(inequalities[i], inequalities[j]):
                        conflicts.append(smt.Implies(inequalities[i], inequalities[j]))
                        logger.debug("%s => %s", inequalities[i], inequalities[j])
                    if implies(~inequalities[i], inequalities[j]):
                        conflicts.append(smt.Implies(~inequalities[i], inequalities[j]))
                        logger.debug("%s => %s", ~inequalities[i], inequalities[j])
                    if implies(inequalities[j], inequalities[i]):
                        conflicts.append(smt.Implies(inequalities[j], inequalities[i]))
                        logger.debug("%s => %s", inequalities[j], inequalities[i])
                    if implies(~inequalities[j], inequalities[i]):
                        conflicts.append(smt.Implies(~inequalities[j], inequalities[i]))
                        logger.debug("%s => %s", ~inequalities[j], inequalities[i])
        return conflicts

    def get_labels_and_weight(self):
        return dict(), self.weight

    def compute_volume(self, add_bounds=True):
        if add_bounds:
            return self.with_constraint(self.domain.get_bounds()).compute_volume(False)

        # The algebra used for describing the given SMT theory (which hopefully complies)
        # Not to be confused with self.algebra, which is used to actually
        # integrate and solve the SMT theory
        descr_algebra = self.get_weight_algebra()

<<<<<<< HEAD
        algebra = PolynomialAlgebra()
        support = (smt.And(*self.collect_conflicts()) & self.support) if self.find_conflicts else self.support
        if self.factorized:
            labels, weight = extract_labels_and_weight(self.weight)
            logger.debug("Weight %s", self.weight)
            logger.debug("Labels %s", labels)
            logger.debug("New weight %s", weight)
        else:
            labels, weight = None, self.weight

        support_sdd = convert_formula(support, self.manager, algebra, abstractions, var_to_lit)
        piecewise_function = convert_function(weight, self.manager, algebra, abstractions, var_to_lit)

        if self.balance:
            self.manager = get_new_manager(self.domain, abstractions, var_to_lit, self.balance)
            support_sdd = convert_formula(support, self.manager, algebra, abstractions, var_to_lit)
            piecewise_function = convert_function(weight, self.manager, algebra, abstractions, var_to_lit)

        factorized_algebra = self.algebra
        if factorized_algebra is not None and isinstance(factorized_algebra, PyXaddAlgebra):
            # TODO Booleans in order?
            for test, lit in sorted(abstractions.items(), key=lambda t: t[1]):
                factorized_algebra.pool.bool_test(Decision(test))

        volume = factorized_algebra.zero()
        if self.factorized:
            terms_dict = dict()
            for w_weight, world_support in piecewise_function.sdd_dict.items():
                logger.debug("ww %s", w_weight)
                support = world_support
                for term in w_weight.get_terms():
                    if term in terms_dict:
                        terms_dict[term] = self.manager.disjoin(terms_dict[term], support)
                    else:
                        terms_dict[term] = support

            for key in terms_dict:
                terms_dict[key] = support_sdd & terms_dict[key]

            for support in terms_dict.values():
                support.ref()

            if self.minimize:
                self.manager.minimize()

            index = 0
            for term, support in terms_dict.items():
                logger.debug("term %s", term)
                # TODO BOOLEAN WORLDS

                variable_groups = self.get_variable_groups_poly(term, self.domain.real_vars)

                if self.ordered:
                    sort_key = lambda t: max(self.domain.real_vars.index(v)
                                             for v in t[1][0]) if len(t[1][0]) > 0 else -1
                    group_order = [t[0] for t in sorted(enumerate(variable_groups), key=sort_key, reverse=False)]
                    logger.debug("variable groups %s", variable_groups)
                    logger.debug("group order %s", group_order)
                    logger.debug("real variables %s", self.domain.real_vars)
                else:
                    group_order = None

                def get_group(_v):
                    for i, (_vars, _node) in enumerate(variable_groups):
                        if _v in _vars:
                            return i
                    raise ValueError("Variable {} not found in any group ({})".format(_v, variable_groups))

                literal_to_groups = dict()
                for inequality, literal in abstractions.items():
                    inequality_variables = LinearInequality.from_smt(inequality).variables
                    inequality_groups = [get_group(v) for v in inequality_variables]
                    literal_to_groups[literal] = inequality_groups
                    literal_to_groups[-literal] = inequality_groups

                for var, (true_label, false_label) in labels.items():
                    true_inequality_groups = [get_group(v) for v in map(str, true_label.get_free_variables())]
                    false_inequality_groups = [get_group(v) for v in map(str, false_label.get_free_variables())]
                    literal_to_groups[var_to_lit[var]] = true_inequality_groups
                    literal_to_groups[-var_to_lit[var]] = false_inequality_groups

                tag_analysis = VariableTagAnalysis(literal_to_groups)
                walk(tag_analysis, support)
                node_to_groups = tag_analysis.node_to_groups
                if logger.isEnabledFor(logging.DEBUG):
                    sdd_to_png_file(support, abstractions, var_to_lit, "exported_{}".format(index), node_to_groups)
                index += 1

                group_to_vars_poly = {i: g for i, g in enumerate(variable_groups)}
                # all_groups = frozenset(i for i, e in group_to_vars_poly.items() if len(e[0]) > 0)

                constant_group_indices = [i for i, e in group_to_vars_poly.items() if len(e[0]) == 0]
                integrator = FactorizedIntegrator(self.domain, abstractions, var_to_lit, group_to_vars_poly,
                                                  node_to_groups, labels, factorized_algebra)
                logger.debug("group order %s", group_order)
                expression = integrator.recursive(support, order=group_order)
                # expression = integrator.integrate(expression, node_to_groups[support.id])
                logger.debug("hits %s misses %s", integrator.hits, integrator.misses)
                bool_vars = amc(BooleanFinder(abstractions, var_to_lit), support)
                missing_variable_count = len(self.domain.bool_vars) - len(bool_vars)
                bool_worlds = factorized_algebra.power(factorized_algebra.real(2), missing_variable_count)
                result_with_booleans = factorized_algebra.times(expression, bool_worlds)
                if len(constant_group_indices) == 1:
                    constant_poly = group_to_vars_poly[constant_group_indices[0]][1]
                    constant = constant_poly.to_expression(factorized_algebra)
                elif len(constant_group_indices) == 0:
                    constant = factorized_algebra.one()
                else:
                    raise ValueError("Multiple constant groups: {}".format(constant_group_indices))
                result = factorized_algebra.times(constant, result_with_booleans)
                volume = factorized_algebra.plus(volume, result)

            for support in terms_dict.values():
                support.deref()
        else:
            for w_weight, world_support in piecewise_function.sdd_dict.items():
                support = support_sdd & world_support
                if not self.backend:
                    semiring = NonConvexWMISemiring(factorized_algebra, abstractions, var_to_lit)
                    expression, variables = amc(semiring, support)
                    expression = factorized_algebra.times(expression, w_weight.to_expression(factorized_algebra))
                    vol = factorized_algebra.integrate(self.domain, expression, self.domain.real_vars)


                    missing_variable_count = len(self.domain.bool_vars) - len(variables)
                    bool_worlds = factorized_algebra.power(factorized_algebra.real(2), missing_variable_count)
                    vol = factorized_algebra.times(vol, bool_worlds)
                    volume = factorized_algebra.plus(volume,vol)
                else:
                    convex_supports = amc(ConvexWMISemiring(abstractions, var_to_lit), support)
                    logger.debug("#convex regions %s", len(convex_supports))
                    for convex_support, variables in convex_supports:
                        missing_variable_count = len(self.domain.bool_vars) - len(variables)
                        vol = self.integrate_convex(convex_support, w_weight.to_smt()) * 2 ** missing_variable_count
                        volume = factorized_algebra.plus(volume, factorized_algebra.real(vol))
        return factorized_algebra.to_float(volume)

    def copy(self, domain, support, weight):
        return XsddEngine(
=======
        # Calculate base support
        base_support = self.support
        if self.find_conflicts:
            base_support = smt.And(*self.collect_conflicts()) & base_support

        labeling_dict, weight_function = self.get_labels_and_weight()
        # piecewise_function contains a dict of weight -> support pairs
        piecewise_function = split_up_function(weight_function, descr_algebra, get_env())

        if isinstance(self.algebra, PyXaddAlgebra):
            _, _, all_support_literals = extract_and_replace_literals(base_support)
            vtree = self.get_vtree(base_support, all_support_literals)
            all_literals = [n.var for n in vtree.all_leaves()]

            for lit in all_literals:
                test = all_support_literals[lit]
                if not isinstance(test, str):
                    self.algebra.pool.bool_test(Decision(test))

        volume = self.compute_volume_from_pieces(base_support, piecewise_function, labeling_dict)
        return self.algebra.to_float(volume)

    def get_weight_algebra(self):
        raise NotImplementedError

    def get_vtree(self, support, literals: LiteralInfo):
        return self.vtree_strategy(literals)

    def get_sdd(self, logic_support, literals: LiteralInfo, vtree: Vtree):
        return compile_to_sdd(logic_support, literals, vtree)

    def compute_volume_from_pieces(self, base_support, piecewise_function, labeling_dict):
        raise NotImplementedError()

    def copy(self, domain, support, weight, exact, **kwargs):
        return type(self)(
>>>>>>> 8b33dbea
            domain,
            support,
            weight,
            algebra=self.algebra,
            find_conflicts=self.find_conflicts,
            ordered=self.ordered,
            vtree_strategy=self.vtree_strategy,
            minimize=self.minimize,
            **kwargs,
        )

    def __str__(self):
        solver_string = ""
        if self.find_conflicts:
            solver_string += ":prune"
        if self.ordered:
            solver_string += ":order"
        if self.vtree_strategy:
            solver_string += ":VS={}".format(self.vtree_strategy.__name__)
        if self.minimize:
            solver_string += ":minimize"
        return solver_string

    def __repr__(self):
        return str(self)


class XsddEngine(BaseXsddEngine):
    "Implementation without factorizing"

    def __init__(
        self,
        domain,
        support,
        weight,
        *,
        algebra: Optional[IntegratorAndAlgebra] = None,
        convex_backend: ConvexIntegrationBackend = None,
        **kwargs,
    ):

        algebra = algebra or PSIAlgebra()
        super().__init__(
            domain,
            support,
            weight,
            convex_backend.exact if convex_backend else algebra.exact,
            algebra=algebra,
            **kwargs,
        )
        self.backend = convex_backend

    def copy(self, domain, support, weight, **kwargs):
        return super().copy(
            domain,
            support,
            weight,
            self.backend.exact,
            convex_backend=self.backend,
            **kwargs,
        )

    def get_weight_algebra(self):
        return PolynomialAlgebra()

    def compute_volume_from_pieces(self, base_support, piecewise_function, labeling_dict):
        volume = self.algebra.zero()
        for i, (w_weight, w_support) in enumerate(piecewise_function.pieces.items()):
            support = w_support & base_support
            if not self.backend:
                _, logic_support, literals = extract_and_replace_literals(support)
                vtree = self.get_vtree(support, literals)
                support_sdd = self.get_sdd(logic_support, literals, vtree)
                if logger.getEffectiveLevel() == logging.DEBUG:
                    filename = f"sdd_{i}.dot"
                    sdd_to_dot_file(support_sdd, literals, filename)
                    logger.debug(f"saved SDD to {filename}")

                semiring_algebra = self.algebra
                semiring = NonConvexWMISemiring(semiring_algebra, literals)
                expression, variables = amc(semiring, support_sdd)
                expression = semiring_algebra.times(
                    expression, w_weight.to_expression(semiring_algebra)
                )
                vol = semiring_algebra.integrate(
                    self.domain, expression, self.domain.real_vars
                )
                missing_variable_count = len(self.domain.bool_vars) - len(variables)
                bool_worlds = semiring_algebra.power(
                    semiring_algebra.real(2), missing_variable_count
                )
                vol = semiring_algebra.times(vol, bool_worlds)
                volume = semiring_algebra.plus(volume, vol)

            else:
                raise NotImplementedError

        return volume

    def integrate_convex(self, convex_support, polynomial_weight):
        try:
            domain = Domain(
                self.domain.real_vars,
                {v: REAL for v in self.domain.real_vars},
                self.domain.var_domains,
            )
            return self.algebra.integrate(
                domain,
                BoundsWalker.get_inequalities(convex_support),
                Polynomial.from_smt(polynomial_weight),
            )
        except ZeroDivisionError:
            return 0

    def __str__(self):
        return f"XSDD:BE={self.backend}" + super().__str__()<|MERGE_RESOLUTION|>--- conflicted
+++ resolved
@@ -187,147 +187,6 @@
         # integrate and solve the SMT theory
         descr_algebra = self.get_weight_algebra()
 
-<<<<<<< HEAD
-        algebra = PolynomialAlgebra()
-        support = (smt.And(*self.collect_conflicts()) & self.support) if self.find_conflicts else self.support
-        if self.factorized:
-            labels, weight = extract_labels_and_weight(self.weight)
-            logger.debug("Weight %s", self.weight)
-            logger.debug("Labels %s", labels)
-            logger.debug("New weight %s", weight)
-        else:
-            labels, weight = None, self.weight
-
-        support_sdd = convert_formula(support, self.manager, algebra, abstractions, var_to_lit)
-        piecewise_function = convert_function(weight, self.manager, algebra, abstractions, var_to_lit)
-
-        if self.balance:
-            self.manager = get_new_manager(self.domain, abstractions, var_to_lit, self.balance)
-            support_sdd = convert_formula(support, self.manager, algebra, abstractions, var_to_lit)
-            piecewise_function = convert_function(weight, self.manager, algebra, abstractions, var_to_lit)
-
-        factorized_algebra = self.algebra
-        if factorized_algebra is not None and isinstance(factorized_algebra, PyXaddAlgebra):
-            # TODO Booleans in order?
-            for test, lit in sorted(abstractions.items(), key=lambda t: t[1]):
-                factorized_algebra.pool.bool_test(Decision(test))
-
-        volume = factorized_algebra.zero()
-        if self.factorized:
-            terms_dict = dict()
-            for w_weight, world_support in piecewise_function.sdd_dict.items():
-                logger.debug("ww %s", w_weight)
-                support = world_support
-                for term in w_weight.get_terms():
-                    if term in terms_dict:
-                        terms_dict[term] = self.manager.disjoin(terms_dict[term], support)
-                    else:
-                        terms_dict[term] = support
-
-            for key in terms_dict:
-                terms_dict[key] = support_sdd & terms_dict[key]
-
-            for support in terms_dict.values():
-                support.ref()
-
-            if self.minimize:
-                self.manager.minimize()
-
-            index = 0
-            for term, support in terms_dict.items():
-                logger.debug("term %s", term)
-                # TODO BOOLEAN WORLDS
-
-                variable_groups = self.get_variable_groups_poly(term, self.domain.real_vars)
-
-                if self.ordered:
-                    sort_key = lambda t: max(self.domain.real_vars.index(v)
-                                             for v in t[1][0]) if len(t[1][0]) > 0 else -1
-                    group_order = [t[0] for t in sorted(enumerate(variable_groups), key=sort_key, reverse=False)]
-                    logger.debug("variable groups %s", variable_groups)
-                    logger.debug("group order %s", group_order)
-                    logger.debug("real variables %s", self.domain.real_vars)
-                else:
-                    group_order = None
-
-                def get_group(_v):
-                    for i, (_vars, _node) in enumerate(variable_groups):
-                        if _v in _vars:
-                            return i
-                    raise ValueError("Variable {} not found in any group ({})".format(_v, variable_groups))
-
-                literal_to_groups = dict()
-                for inequality, literal in abstractions.items():
-                    inequality_variables = LinearInequality.from_smt(inequality).variables
-                    inequality_groups = [get_group(v) for v in inequality_variables]
-                    literal_to_groups[literal] = inequality_groups
-                    literal_to_groups[-literal] = inequality_groups
-
-                for var, (true_label, false_label) in labels.items():
-                    true_inequality_groups = [get_group(v) for v in map(str, true_label.get_free_variables())]
-                    false_inequality_groups = [get_group(v) for v in map(str, false_label.get_free_variables())]
-                    literal_to_groups[var_to_lit[var]] = true_inequality_groups
-                    literal_to_groups[-var_to_lit[var]] = false_inequality_groups
-
-                tag_analysis = VariableTagAnalysis(literal_to_groups)
-                walk(tag_analysis, support)
-                node_to_groups = tag_analysis.node_to_groups
-                if logger.isEnabledFor(logging.DEBUG):
-                    sdd_to_png_file(support, abstractions, var_to_lit, "exported_{}".format(index), node_to_groups)
-                index += 1
-
-                group_to_vars_poly = {i: g for i, g in enumerate(variable_groups)}
-                # all_groups = frozenset(i for i, e in group_to_vars_poly.items() if len(e[0]) > 0)
-
-                constant_group_indices = [i for i, e in group_to_vars_poly.items() if len(e[0]) == 0]
-                integrator = FactorizedIntegrator(self.domain, abstractions, var_to_lit, group_to_vars_poly,
-                                                  node_to_groups, labels, factorized_algebra)
-                logger.debug("group order %s", group_order)
-                expression = integrator.recursive(support, order=group_order)
-                # expression = integrator.integrate(expression, node_to_groups[support.id])
-                logger.debug("hits %s misses %s", integrator.hits, integrator.misses)
-                bool_vars = amc(BooleanFinder(abstractions, var_to_lit), support)
-                missing_variable_count = len(self.domain.bool_vars) - len(bool_vars)
-                bool_worlds = factorized_algebra.power(factorized_algebra.real(2), missing_variable_count)
-                result_with_booleans = factorized_algebra.times(expression, bool_worlds)
-                if len(constant_group_indices) == 1:
-                    constant_poly = group_to_vars_poly[constant_group_indices[0]][1]
-                    constant = constant_poly.to_expression(factorized_algebra)
-                elif len(constant_group_indices) == 0:
-                    constant = factorized_algebra.one()
-                else:
-                    raise ValueError("Multiple constant groups: {}".format(constant_group_indices))
-                result = factorized_algebra.times(constant, result_with_booleans)
-                volume = factorized_algebra.plus(volume, result)
-
-            for support in terms_dict.values():
-                support.deref()
-        else:
-            for w_weight, world_support in piecewise_function.sdd_dict.items():
-                support = support_sdd & world_support
-                if not self.backend:
-                    semiring = NonConvexWMISemiring(factorized_algebra, abstractions, var_to_lit)
-                    expression, variables = amc(semiring, support)
-                    expression = factorized_algebra.times(expression, w_weight.to_expression(factorized_algebra))
-                    vol = factorized_algebra.integrate(self.domain, expression, self.domain.real_vars)
-
-
-                    missing_variable_count = len(self.domain.bool_vars) - len(variables)
-                    bool_worlds = factorized_algebra.power(factorized_algebra.real(2), missing_variable_count)
-                    vol = factorized_algebra.times(vol, bool_worlds)
-                    volume = factorized_algebra.plus(volume,vol)
-                else:
-                    convex_supports = amc(ConvexWMISemiring(abstractions, var_to_lit), support)
-                    logger.debug("#convex regions %s", len(convex_supports))
-                    for convex_support, variables in convex_supports:
-                        missing_variable_count = len(self.domain.bool_vars) - len(variables)
-                        vol = self.integrate_convex(convex_support, w_weight.to_smt()) * 2 ** missing_variable_count
-                        volume = factorized_algebra.plus(volume, factorized_algebra.real(vol))
-        return factorized_algebra.to_float(volume)
-
-    def copy(self, domain, support, weight):
-        return XsddEngine(
-=======
         # Calculate base support
         base_support = self.support
         if self.find_conflicts:
@@ -364,7 +223,6 @@
 
     def copy(self, domain, support, weight, exact, **kwargs):
         return type(self)(
->>>>>>> 8b33dbea
             domain,
             support,
             weight,
