--- conflicted
+++ resolved
@@ -1,10 +1,5 @@
 import functools
-<<<<<<< HEAD
 from typing import List, Tuple, Set, Any, Union, Dict
-
-=======
-from typing import List, Tuple, Set, Any
->>>>>>> edbf7382
 from .sdd_iterator import SddIterator
 
 try:
@@ -67,17 +62,11 @@
     if rvalues is None:
         # Leaf
         if node.is_true():
-            weight = semiring.times_neutral()
-            print(weight)
-            return weight
+            return semiring.times_neutral()
         elif node.is_false():
-            weight = semiring.plus_neutral()
-            print(weight)
-            return weight
+            return semiring.plus_neutral()
         elif node.is_literal():
-            weight = semiring.weight(node.literal)
-            print(weight)
-            return weight
+            return semiring.weight(node.literal)
         else:
             raise Exception("Unknown leaf type for node {}".format(node))
     else:
@@ -96,8 +85,7 @@
             #     sub_smooth_factor = 2 ** nb_missing_vars
             # else:
             #     sub_smooth_factor = 1
-<<<<<<< HEAD
-            rvalue = semiring.plus(rvalue, semiring.times(mc_prime, mc_sub, (prime & sub).id), node.id)
+            rvalue = semiring.plus(rvalue, semiring.times(mc_prime, mc_sub, (prime.id, sub.id)), node.id)
         return rvalue
 
 
@@ -105,14 +93,4 @@
     # type: (Semiring, SddNode, bool, bool) -> Union[Any, Tuple[Any, Dict]]
     it = SddIterator(sdd.manager, smooth=smooth)
     result = it.depth_first(sdd, functools.partial(amc_callback, semiring))
-    return (result, it._wmc_cache) if return_cache else result
-=======
-            rvalue = semiring.plus(rvalue, semiring.times(mc_prime, mc_sub, (prime.id, sub.id)), node.id)
-        return rvalue
-
-
-def amc(semiring, sdd, smooth=False):
-    # type: (Semiring, SddNode, bool) -> Any
-    it = SddIterator(sdd.manager, smooth=smooth)
-    return it.depth_first(sdd, functools.partial(amc_callback, semiring))
->>>>>>> edbf7382
+    return (result, it._wmc_cache) if return_cache else result